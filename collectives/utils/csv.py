from ..models import User, Event, db
from datetime import datetime
<<<<<<< HEAD
from flask import current_app
import re

class PlaceholderFiller:
    def __init__(self, row):
        self.row = row

    def __call__(self, match):
        key = match.group(1)
        if key in self.row.keys():
            return self.row[key].replace('"', '\\"').replace("\n",'\\n')
        return ''
=======
import json, csv, codecs
from flask import flash
>>>>>>> 31197788

def fill_from_csv(event, row):
            event.title = row['title']

            filler = PlaceholderFiller(row)
            template = current_app.config['DESCRIPTION_TEMPLATE']
            event.description = re.sub(r'\$([\w]+?)\$', filler, template)
            event.set_rendered_description(event.description)
            event.start = convert_csv_time(row['dateStart'])
            event.end = convert_csv_time(row['dateEnd'])
            event.registration_open_time = convert_csv_time(row['registrationStart'])
            event.registration_close_time = convert_csv_time(row['registrationEnd'])
            event.num_slots = int(row['seats'])
            event.num_online_slots = int(row['internetSeats'])

            leader = User.query.filter_by(license = row['initiateur']).first()
            if leader == None:
                raise Exception(f'Utilisateur {row["initiateur"]} inconnu')
            event.leaders = [leader]


def convert_csv_time(date_time_str):
    return datetime.strptime(date_time_str, '%d/%m/%y %H:%M')

def process_stream(base_stream, activity_type):
    # First, we try to decode csv file as utf8
    # If it fails, we try again as Windows encoding
    try :
        stream = codecs.iterdecode(base_stream, "utf8")
        events, processed, failed = csv_to_events(stream)
    except UnicodeDecodeError:
        base_stream.seek(0)
        stream = codecs.iterdecode(base_stream, "iso-8859-1")
        events, processed, failed = csv_to_events(stream)

    # Complete event before adding it to db
    for event in events:
        event.activity_types = [activity_type]
        db.session.add(event)

    db.session.commit()
    return processed, failed

def csv_to_events(stream):
    events=[]
    processed = 0
    failed = 0

    reader = csv.DictReader( stream, delimiter=",")
    for row in reader:
        processed += 1
        event = Event()
        try:
            fill_from_csv(event, row)
            events.append(event)
        except Exception as e:
            failed += 1
            flash(f'Impossible d\'importer la ligne {processed+1}: [{type(e).__name__}] {str(e)} {str(row)}', 'error')
    return events, processed, failed<|MERGE_RESOLUTION|>--- conflicted
+++ resolved
@@ -1,8 +1,7 @@
 from ..models import User, Event, db
 from datetime import datetime
-<<<<<<< HEAD
-from flask import current_app
-import re
+from flask import flash, current_app
+import re, codecs, csv
 
 class PlaceholderFiller:
     def __init__(self, row):
@@ -13,44 +12,39 @@
         if key in self.row.keys():
             return self.row[key].replace('"', '\\"').replace("\n",'\\n')
         return ''
-=======
-import json, csv, codecs
-from flask import flash
->>>>>>> 31197788
 
-def fill_from_csv(event, row):
-            event.title = row['title']
+def fill_from_csv(event, row, template):
+    event.title = row['title']
 
-            filler = PlaceholderFiller(row)
-            template = current_app.config['DESCRIPTION_TEMPLATE']
-            event.description = re.sub(r'\$([\w]+?)\$', filler, template)
-            event.set_rendered_description(event.description)
-            event.start = convert_csv_time(row['dateStart'])
-            event.end = convert_csv_time(row['dateEnd'])
-            event.registration_open_time = convert_csv_time(row['registrationStart'])
-            event.registration_close_time = convert_csv_time(row['registrationEnd'])
-            event.num_slots = int(row['seats'])
-            event.num_online_slots = int(row['internetSeats'])
+    filler = PlaceholderFiller(row)
+    event.description = re.sub(r'\$([\w]+?)\$', filler, template)
+    event.set_rendered_description(event.description)
+    event.start = convert_csv_time(row['dateStart'])
+    event.end = convert_csv_time(row['dateEnd'])
+    event.registration_open_time = convert_csv_time(row['registrationStart'])
+    event.registration_close_time = convert_csv_time(row['registrationEnd'])
+    event.num_slots = int(row['seats'])
+    event.num_online_slots = int(row['internetSeats'])
 
-            leader = User.query.filter_by(license = row['initiateur']).first()
-            if leader == None:
-                raise Exception(f'Utilisateur {row["initiateur"]} inconnu')
-            event.leaders = [leader]
+    leader = User.query.filter_by(license = row['initiateur']).first()
+    if leader is None:
+        raise Exception(f'Utilisateur {row["initiateur"]} inconnu')
+    event.leaders = [leader]
 
 
 def convert_csv_time(date_time_str):
     return datetime.strptime(date_time_str, '%d/%m/%y %H:%M')
 
-def process_stream(base_stream, activity_type):
+def process_stream(base_stream, activity_type, description):
     # First, we try to decode csv file as utf8
     # If it fails, we try again as Windows encoding
     try :
         stream = codecs.iterdecode(base_stream, "utf8")
-        events, processed, failed = csv_to_events(stream)
+        events, processed, failed = csv_to_events(stream, description)
     except UnicodeDecodeError:
         base_stream.seek(0)
         stream = codecs.iterdecode(base_stream, "iso-8859-1")
-        events, processed, failed = csv_to_events(stream)
+        events, processed, failed = csv_to_events(stream, description)
 
     # Complete event before adding it to db
     for event in events:
@@ -60,7 +54,7 @@
     db.session.commit()
     return processed, failed
 
-def csv_to_events(stream):
+def csv_to_events(stream, description):
     events=[]
     processed = 0
     failed = 0
@@ -70,7 +64,7 @@
         processed += 1
         event = Event()
         try:
-            fill_from_csv(event, row)
+            fill_from_csv(event, row, description)
             events.append(event)
         except Exception as e:
             failed += 1
