--- conflicted
+++ resolved
@@ -30,15 +30,11 @@
 @blueprint.route('/add',  methods=['GET', 'POST'])
 @blueprint.route('/<id>/edit',  methods=['GET', 'POST'])
 @login_required
-<<<<<<< HEAD
-def add_event():
+def manage_event(id=None):
     if not current_user.can_create_events():
         flash("Unauthorized", 'error')
         return  redirect(url_for('event.index'))
 
-=======
-def manage_event(id=None):
->>>>>>> ce6ea1b4
     form = EventForm(CombinedMultiDict((request.files, request.form)))
 
     if not form.is_submitted():
@@ -65,8 +61,12 @@
     db.session.add(event)
     db.session.commit()
 
-<<<<<<< HEAD
-    return redirect('/')
+    if(form.photo_file.data != None): # If no photo is sen, we don't do anything, especially if a photo is already existing
+        event.save_photo(form.photo_file.data)
+        db.session.add(event)
+        db.session.commit()
+
+    return redirect(url_for('event.view_event', id=event.id))
 
 @blueprint.route('/<id>/self_register',  methods=['POST'])
 @login_required
@@ -100,12 +100,4 @@
     db.session.delete(existing_registration[0])
     db.session.commit()
 
-    return redirect(url_for('event.view_event', id=id))
-=======
-    if(form.photo_file.data != None): # If no photo is sen, we don't do anything, especially if a photo is already existing
-        event.save_photo(form.photo_file.data)
-        db.session.add(event)
-        db.session.commit()
-
-    return redirect(url_for('event.view_event', id=event.id))
->>>>>>> ce6ea1b4
+    return redirect(url_for('event.view_event', id=id))