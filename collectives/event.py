--- conflicted
+++ resolved
@@ -9,67 +9,62 @@
 from .models import Event, ActivityType, Registration, RegistrationLevels
 from .models import RegistrationStatus, User, db
 
-blueprint = Blueprint('event', __name__,  url_prefix='/event')
-
-
-################################################################################
+blueprint = Blueprint('event', __name__, url_prefix='/event')
+
+
+##########################################################################
 # Event management
-################################################################################
+##########################################################################
 @blueprint.route('/')
 @blueprint.route('/index')
 @blueprint.route('/list')
 def index():
     events = Event.query.filter(Event.end >= date.today()
-             ).order_by(Event.start).all()
-    return  render_template('index.html',
-                            conf=current_app.config,
-                            events=events,
-                            photos=photos)
+                                ).order_by(Event.start).all()
+    return render_template('index.html',
+                           conf=current_app.config,
+                           events=events,
+                           photos=photos)
+
 
 @blueprint.route('/<event_id>')
 @login_required
 def view_event(event_id):
-    event =  Event.query.filter_by(id=event_id).first()
+    event = Event.query.filter_by(id=event_id).first()
 
     # pylint: disable=C0301
-    register_user_form = RegistrationForm() if event.has_edit_rights(current_user) else None
-
-    return  render_template('event.html',
-                            conf=current_app.config,
-                            event=event,
-                            photos=photos,
-                            current_time = datetime.now(),
-                            current_user = current_user,
-                            register_user_form = register_user_form)
-
-
-@blueprint.route('/add',  methods=['GET', 'POST'])
-@blueprint.route('/<event_id>/edit',  methods=['GET', 'POST'])
+    register_user_form = RegistrationForm(
+    ) if event.has_edit_rights(current_user) else None
+
+    return render_template('event.html',
+                           conf=current_app.config,
+                           event=event,
+                           photos=photos,
+                           current_time=datetime.now(),
+                           current_user=current_user,
+                           register_user_form=register_user_form)
+
+
+@blueprint.route('/add', methods=['GET', 'POST'])
+@blueprint.route('/<event_id>/edit', methods=['GET', 'POST'])
 @login_required
 def manage_event(event_id=None):
     if not current_user.can_create_events():
         flash('Unauthorized', 'error')
-        return  redirect(url_for('event.index'))
+        return redirect(url_for('event.index'))
 
     form = EventForm(CombinedMultiDict((request.files, request.form)))
-    event = Event.query.get(id) if id != None else Event()
+    event = Event.query.get(event_id) if event_id is not None else Event()
 
     if not form.is_submitted():
-<<<<<<< HEAD
-        form = EventForm(obj=Event.query.get(event_id)) if event_id != None else EventForm()
+        if not event_id is None:
+            form = EventForm(obj=event)
+            form.type.data = str(event.activity_types[0].id)
+
         return render_template('editevent.html',
                                conf=current_app.config,
                                form=form)
 
-    event = Event.query.get(event_id) if event_id != None else Event()
-=======
-        if not id is None:
-            form = EventForm(obj=event)
-            form.type.data = str(event.activity_types[0].id)
-
-        return render_template('editevent.html', conf=current_app.config, form=form)
-
->>>>>>> 765cef74
     form.populate_obj(event)
     event.set_rendered_description(event.description)
     event.num_online_slots = event.num_slots
@@ -86,7 +81,7 @@
     if not any(event.leaders):
         event.leaders.append(current_user)
     # TODO once roles mgmt implemented
-    #if not event.has_valid_leaders():
+    # if not event.has_valid_leaders():
     #    flash('Vous n'êtes pas capable d'encadrer cette activité')
     #    return render_template('editevent.html',
     #                            conf=current_app.config, form=form)
@@ -97,36 +92,38 @@
 
     # If no photo is sen, we don't do anything, especially if a photo is
     # already existing
-    if(form.photo_file.data != None):
+    if(form.photo_file.data is not None):
         event.save_photo(form.photo_file.data)
         db.session.add(event)
         db.session.commit()
 
     return redirect(url_for('event.view_event', event_id=event.id))
 
-@blueprint.route('/<event_id>/self_register',  methods=['POST'])
+
+@blueprint.route('/<event_id>/self_register', methods=['POST'])
 @login_required
 def self_register(event_id):
-    event =  Event.query.filter_by(id=event_id).first()
+    event = Event.query.filter_by(id=event_id).first()
 
     now = datetime.now()
     if not event or not event.can_self_register(current_user, now):
         flash('Unauthorized', 'error')
         return redirect(url_for('event.view_event', event_id=event_id))
 
-    registration = Registration(user_id = current_user.id,
-                                status = RegistrationStatus.Active,
-                                level = RegistrationLevels.Normal)
+    registration = Registration(user_id=current_user.id,
+                                status=RegistrationStatus.Active,
+                                level=RegistrationLevels.Normal)
 
     event.registrations.append(registration)
     db.session.commit()
 
     return redirect(url_for('event.view_event', event_id=event_id))
 
-@blueprint.route('/<event_id>/register_user',  methods=['POST'])
+
+@blueprint.route('/<event_id>/register_user', methods=['POST'])
 @login_required
 def register_user(event_id):
-    event =  Event.query.filter_by(id=event_id).first()
+    event = Event.query.filter_by(id=event_id).first()
 
     if not (event and event.has_edit_rights(current_user)):
         flash('Non autorisé', 'error')
@@ -142,45 +139,41 @@
         elif event.is_leader(user):
             flash('L\'utilisateur encadre la sortie', 'error')
         else:
-            registration = Registration(status = RegistrationStatus.Active,
-                                        level = RegistrationLevels.Normal,
-                                        event = event,
-                                        user =  user)
+            registration = Registration(status=RegistrationStatus.Active,
+                                        level=RegistrationLevels.Normal,
+                                        event=event,
+                                        user=user)
             db.session.add(registration)
             db.session.commit()
 
     return redirect(url_for('event.view_event', event_id=event_id))
 
-@blueprint.route('/<event_id>/self_unregister',  methods=['POST'])
+
+@blueprint.route('/<event_id>/self_unregister', methods=['POST'])
 @login_required
 def self_unregister(event_id):
-    event =  Event.query.filter_by(id=event_id).first()
-
-<<<<<<< HEAD
     # pylint: disable=C0301
-    existing_registration = [r for r in event.active_registrations() if r.user == current_user]
-    if (existing_registration is None or
-        existing_registration[0].status == RegistrationStatus.Rejected):
-        flash('Unauthorized', 'error')
+    event = Event.query.filter_by(id=event_id).first()
+
+    if event.end > datetime.now():
+        existing_registration = [
+            r for r in event.active_registrations() if r.user == current_user]
+
+    if existing_registration is None or existing_registration[
+            0].status == RegistrationStatus.Rejected:
+        flash("Unauthorized", 'error')
         return redirect(url_for('event.view_event', event_id=event_id))
-=======
-    if event.end > datetime.now():
-        existing_registration = [r for r in event.active_registrations() if r.user == current_user]
-
-    if existing_registration is None or existing_registration[0].status == RegistrationStatus.Rejected :
-        flash("Unauthorized", 'error')
-        return redirect(url_for('event.view_event', id=id))
->>>>>>> 765cef74
 
     db.session.delete(existing_registration[0])
     db.session.commit()
 
     return redirect(url_for('event.view_event', event_id=event_id))
 
-@blueprint.route('/registrations/<reg_id>/reject',  methods=['POST'])
+
+@blueprint.route('/registrations/<reg_id>/reject', methods=['POST'])
 @login_required
 def reject_registration(reg_id):
-    registration = Registration.query.filter_by(id = reg_id).first()
+    registration = Registration.query.filter_by(id=reg_id).first()
     if registration is None:
         flash('Inscription inexistante', 'error')
         return redirect(url_for('event.index'))
@@ -192,12 +185,14 @@
     registration.status = RegistrationStatus.Rejected
     db.session.add(registration)
     db.session.commit()
-    return redirect(url_for('event.view_event', event_id=registration.event_id))
-
-@blueprint.route('/registrations/<reg_id>/delete',  methods=['POST'])
+    return redirect(url_for('event.view_event',
+                            event_id=registration.event_id))
+
+
+@blueprint.route('/registrations/<reg_id>/delete', methods=['POST'])
 @login_required
 def delete_registration(reg_id):
-    registration = Registration.query.filter_by(id = reg_id).first()
+    registration = Registration.query.filter_by(id=reg_id).first()
     if registration is None:
         flash('Inscription inexistante', 'error')
         return redirect(url_for('event.index'))
@@ -208,4 +203,5 @@
 
     db.session.delete(registration)
     db.session.commit()
-    return redirect(url_for('event.view_event', event_id=registration.event_id))+    return redirect(url_for('event.view_event',
+                            event_id=registration.event_id))