--- conflicted
+++ resolved
@@ -29,10 +29,6 @@
                                 </a>
                             </li>
 
-
-<<<<<<< HEAD
-
-
                             {% if current_user.can_manage_equipment() %}   <!-- WARNING IMPLEMENT can_manage_equipment() IN user.py --->
 
                             <!-- -------------------------------------------------- Ajout item Gestion Matériel  -------------------------------------------------- -->
@@ -45,26 +41,6 @@
                             <!-- -------------------------------------------------- FIN Ajout item Gestion Matériel -------------------------------------------------- -->
 
                             {% endif %}
-
-
-=======
-                            {% if current_user.can_manage_equipment() %}
-                                
-                    <!-- -------------------------------------------------- Ajout item Gestion Matériel -------------------------------------------------- -->
-                            <li class="menu-dropdown-item">
-                                <a href="{{ url_for('static', filename='caf/doc/guide_collectives/'+config['GUIDE_FILENAME']) }}"  class="menu-dropdown-item-link">
-                                    <!-- <img src="img/icon/ionicon/md-box.svg"  class="legacy-icon" /> -->
-                                    Gestion Matériel
-                                </a>
-                            </li>
-                    <!-- -------------------------------------------------- FIN Ajout item Gestion Matériel -------------------------------------------------- -->
-
-
-                            {% endif %}
->>>>>>> 1b61a579
-
-
-
 
                             {% if current_user.can_create_events() %}
                             <li class="menu-dropdown-item">
