--- conflicted
+++ resolved
@@ -77,12 +77,7 @@
                                     Administration</a>
                             </li>
                             {% endif %}
-<<<<<<< HEAD
-
-                            {% if current_user.is_technician() and config['STATISTICS_ENABLED'] %}
-=======
                             {% if current_user.is_technician() and config['GOOGLE_ANALYTICS_UA'] %}
->>>>>>> e05a570d
                             <li class="menu-dropdown-item">
                                 <a href="https://analytics.google.com/analytics/web/" class="menu-dropdown-item-link"><img
                                         src="{{ url_for('static', filename='img/icon/ionicon/analytics-sharp.svg') }}" class="legacy-icon" />
