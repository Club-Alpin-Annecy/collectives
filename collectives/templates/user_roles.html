
{% extends 'base.html' %}

{% block additionalhead %}
  <link rel="stylesheet" href="{{ url_for('static', filename='css/administration.css') }}">
{% endblock %}

{% block header %}
  <h1>{% block title %}{{ title }}{% endblock %}</h1>
{% endblock %}

{% block content %}
<div class="panel solidpanel" id="administration">
  <h2>{{user.full_name()}}</h2>

  <h4>Roles existants</h4>
  <ul>
  {% for role in user.roles %}
  <li>{{role.name()}}
  {% if role.activity_type %}
   pour l'activité <em>{{role.activity_type.name}}</em>
  {% endif %}
<<<<<<< HEAD
        <form action="{{url_for('administration.remove_user_role', user_id=role.id)}}" method="post">
=======
        <form class="inline" action="{{url_for('administration.remove_user_role', id=role.id)}}" method="post">
>>>>>>> 765cef74
          <input type="hidden" name="csrf_token" value="{{ csrf_token() }}"/>
          <input type="submit" class="button" value="Supprimer" >
        </form>
  </li>
  {% endfor %}
  </ul>

  <h4>Nouveau role</h4>
  <form action="{{url_for('administration.add_user_role', user_id=user.id)}}" method="POST" >
    {% for field in form %}
        {% if not ( field.type in [ "CSRFTokenField" , "SubmitField" ]) %}
          {{ field.label }}
          {{ field }}<br/>
        {% endif %}
    {% endfor %}
    {{ form.hidden_tag() }}
     <br/>{{ form.submit() }}
  </form>
</div>
{% endblock %}
<|MERGE_RESOLUTION|>--- conflicted
+++ resolved
@@ -20,11 +20,7 @@
   {% if role.activity_type %}
    pour l'activité <em>{{role.activity_type.name}}</em>
   {% endif %}
-<<<<<<< HEAD
-        <form action="{{url_for('administration.remove_user_role', user_id=role.id)}}" method="post">
-=======
-        <form class="inline" action="{{url_for('administration.remove_user_role', id=role.id)}}" method="post">
->>>>>>> 765cef74
+        <form class="inline" action="{{url_for('administration.remove_user_role', user_id=role.id)}}" method="post">
           <input type="hidden" name="csrf_token" value="{{ csrf_token() }}"/>
           <input type="submit" class="button" value="Supprimer" >
         </form>
