
{% extends 'base.html' %}

{% block additionalhead %}
  {# Specific for this page #}
  <script src="{{ url_for('static', filename='js/event/event.js') }}"></script>
  <link rel="stylesheet" href="{{ url_for('static', filename='css/event/event.css') }}">

{% endblock %}

{% block header %}
  <h1>{% block title %} {{event.title}} {% endblock %}</h1>
{% endblock %}

{% block content %}
<div class="panel solidpanel" id="eventdetail">
  <h3>{{event.title}}</h3>
    <img class="photo" src="{% if event.photo %}{{ url_for('images.fit', filename=event.photo, width=600 ) }}{% endif %}"/>
<<<<<<< HEAD
    Encadrement par 
    {% for leader in event.leaders %}
    <a href="{{url_for('root.show_leader', id=leader.id)}}">{{leader.full_name()}}</a>
    {% if not loop.last %}, {% endif %}
    {% endfor %}

=======
>>>>>>> ab481cd7
    {% for atype in event.activity_types %}
      <img src="{{ url_for('static', filename= "caf/icon/"+ atype.short + '_60x60.png') }}" class="type" alt="[{{ atype.name }}]"/>
    {% endfor %}



    <h5> <img src="{{ url_for('static', filename='img/icon/ionicon/md-calendar.svg') }}" class="icon"/>
      {{ format_datetime_range(event.start, event.end) | capitalize}}
    </h5>
    <h5>
      <b>Dénivelé, difficulté, cotation :</b>  {{event.shortdescription}}
    </h5>


    <div id="encadrement">
      <h5>Encadrement :</h5>
      {% for user in event.leaders %}
        {% include "usericon.html" %}
      {% endfor %}
    </div>

    <div class="subscriptions">
      <h5> Liste des inscrits {{event.active_registrations().__len__()}} / {{event.num_slots}}
          {% if not event.has_free_slots() %}
            <span class="tag red">COMPLET</span>
          {% endif %}
      </h5>
      {% if event.is_registered(current_user) %}
        <form action="{{url_for('event.self_unregister', id=event.id)}}" method="post"   class="selfunregister">
          <input type="hidden" name="csrf_token" value="{{ csrf_token() }}"/>
          <a class="button" onclick="if(confirm('L\'inscription a un évènement vous engage à y participer. Confirmez-vous la désinscription?')) this.parentNode.submit()"><img class="icon" src="{{ url_for('static', filename='img/icon/ionicon/md-exit.svg') }}"/> Se désinscrire</a>
        </form><br/><br/>
      {% endif %}

      {% for registration in event.active_registrations() %}

          <div class="useractionmenu">
            {% with user = registration.user %}
              {% include "usericon.html" %}
            {% endwith %}

            {% if event.has_edit_rights(current_user) %}
            <br/>
            <form action="{{url_for('event.reject_registration', id=registration.id)}}" method="post" onclick="if(confirm('Confirmation du refus?')) this.submit()">
              <input type="hidden" name="csrf_token" value="{{ csrf_token() }}"/>
              Refuser
            </form>
            {% endif %}
          </div>
      {% endfor %}


        {% if event.can_self_register(current_user, current_time) %}
          <form action="{{url_for('event.self_register', id=event.id)}}" method="post" onclick="if(confirm('L\'inscription a un évènement vous engage à y participer. Confirmez-vous l\'inscription?')) this.submit()" class="usericon selfsubscribe">
            <input type="hidden" name="csrf_token" value="{{ csrf_token() }}"/>
            <img class="avatar" src="{{ url_for('static', filename='img/icon/ionicon/md-person-add.svg')   }}" />
            <div class="name">S'inscrire</div>
          </form>
        {% elif current_time < event.registration_open_time %}
        <p>Inscriptions possibles à partir du {{event.registration_open_time}}</p>
        {% elif current_time > event.registration_close_time %}
        <p>Les inscriptions sont closes</p>
        {% endif %}
    </div>

    <div id="description" class="breaker">{{ event.rendered_description | safe  }}</div>

    {% if event.has_edit_rights(current_user) %}
      <div class="administration">
      <h4>Administration</h4>

      <h5><a class="button" href="{{ url_for('event.manage_event', id=event.id)}}"><img class="icon" src="{{ url_for('static', filename='img/icon/ionicon/md-create.svg') }}"/> Editer</a></h5>

      <h5> Inscrire un adhérent </h5>
      <form action="{{url_for('event.register_user', id=event.id)}}" method="POST" >
        {% for field in register_user_form %}
            {% if not ( field.type in [ "CSRFTokenField" , "SubmitField" ]) %}
              {{ field.label }}
              {{ field }}<br/>
            {% endif %}
        {% endfor %}
        {{ register_user_form.hidden_tag() }}
        <br/>{{ register_user_form.submit() }}
      </form>

      <h5> Inscriptions refusées</h5>
      <ul>
      {% for registration in event.registrations if registration.is_rejected() %}
        <li>
<<<<<<< HEAD
        {% if event.has_edit_rights(current_user) %}
          <a href="{{url_for('root.show_user', id=registration.user.id)}}">{{registration.user.full_name()}}</a>
          <form class="inline" action="{{url_for('event.reject_registration', id=registration.id)}}" method="post">
            <input type="submit" class="button" value="Refuser" >
            <input type="hidden" name="csrf_token" value="{{ csrf_token() }}"/>
=======
          {{registration.user.full_name()}}
          <form action="{{url_for('event.delete_registration', id=registration.id)}}" method="post">
            <input type="hidden" name="csrf_token" value="{{ csrf_token() }}"/>
            <input type="submit" class="button" value="Supprimer" >
>>>>>>> ab481cd7
          </form>
        </li>
      {% else %}
        <li>Aucune inscription refusée.</li>
      {% endfor %}
      </ul>

<<<<<<< HEAD
      {% if event.can_self_register(current_user, current_time) %}
        <form action="{{url_for('event.self_register', id=event.id)}}" method="post">
          <input type="hidden" name="csrf_token" value="{{ csrf_token() }}"/>
          <input type="submit" value="S'inscrire" >
        </form>
      {% elif event.is_registered(current_user) %}
        {% if event.is_rejected(current_user)%}
        Votre inscription a été refusée.
        {% elif current_time < event.end %}
        <form action="{{url_for('event.self_unregister', id=event.id)}}" method="post">
          <input type="hidden" name="csrf_token" value="{{ csrf_token() }}"/>
          <input type="submit" value="Se désinscrire" >
        </form>
        {% endif %}
      {% elif not event.has_free_slots() %}
      <p>Le nombre maximal d'inscrits a été atteint</p>
      {% elif current_time < event.registration_open_time %}
      <p>Inscriptions possibles à partir du {{event.registration_open_time}}</p>
      {% elif current_time > event.registration_close_time %}
      <p>Les inscriptions sont closes</p>
      {% endif %}
        
      {% if event.has_edit_rights(current_user) %}
        <h5> Inscrire un adhérent </h5>
        <form action="{{url_for('event.register_user', id=event.id)}}" method="POST" >
          {% for field in register_user_form %}
              {% if not ( field.type in [ "CSRFTokenField" , "SubmitField" ]) %}
                {{ field.label }}
                {{ field }}<br/>
              {% endif %}
          {% endfor %}
          {{ register_user_form.hidden_tag() }}
          <br/>{{ register_user_form.submit() }}
        </form>

        <h5> Inscriptions refusées</h5>
        <ul>
        {% for registration in event.registrations if registration.is_rejected() %}
          <li>
            <a href="{{url_for('root.show_user', id=registration.user.id)}}">{{registration.user.full_name()}}</a>
            <form class="inline" action="{{url_for('event.delete_registration', id=registration.id)}}" method="post">
              <input type="hidden" name="csrf_token" value="{{ csrf_token() }}"/>
              <input type="submit" class="button" value="Supprimer" >
            </form>
          </li>
        {% else %}
          <li>Aucune inscription refusée.</li>
        {% endfor %}
        </ul>
      {% endif %}

    </div>
=======

    </div> <!-- .administration -->
    {% endif %}
>>>>>>> ab481cd7
</div>


{% endblock %}<|MERGE_RESOLUTION|>--- conflicted
+++ resolved
@@ -16,20 +16,9 @@
 <div class="panel solidpanel" id="eventdetail">
   <h3>{{event.title}}</h3>
     <img class="photo" src="{% if event.photo %}{{ url_for('images.fit', filename=event.photo, width=600 ) }}{% endif %}"/>
-<<<<<<< HEAD
-    Encadrement par 
-    {% for leader in event.leaders %}
-    <a href="{{url_for('root.show_leader', id=leader.id)}}">{{leader.full_name()}}</a>
-    {% if not loop.last %}, {% endif %}
-    {% endfor %}
-
-=======
->>>>>>> ab481cd7
     {% for atype in event.activity_types %}
       <img src="{{ url_for('static', filename= "caf/icon/"+ atype.short + '_60x60.png') }}" class="type" alt="[{{ atype.name }}]"/>
     {% endfor %}
-
-
 
     <h5> <img src="{{ url_for('static', filename='img/icon/ionicon/md-calendar.svg') }}" class="icon"/>
       {{ format_datetime_range(event.start, event.end) | capitalize}}
@@ -38,11 +27,12 @@
       <b>Dénivelé, difficulté, cotation :</b>  {{event.shortdescription}}
     </h5>
 
-
     <div id="encadrement">
       <h5>Encadrement :</h5>
       {% for user in event.leaders %}
-        {% include "usericon.html" %}
+        {% with leader_info=True %}
+          {% include "usericon.html" %}
+        {% endwith %}
       {% endfor %}
     </div>
 
@@ -53,16 +43,20 @@
           {% endif %}
       </h5>
       {% if event.is_registered(current_user) %}
+        {% if event.is_rejected(current_user)%}
+          <p>Votre inscription a été refusée.</p>
+        {% elif current_time < event.end %}
         <form action="{{url_for('event.self_unregister', id=event.id)}}" method="post"   class="selfunregister">
           <input type="hidden" name="csrf_token" value="{{ csrf_token() }}"/>
           <a class="button" onclick="if(confirm('L\'inscription a un évènement vous engage à y participer. Confirmez-vous la désinscription?')) this.parentNode.submit()"><img class="icon" src="{{ url_for('static', filename='img/icon/ionicon/md-exit.svg') }}"/> Se désinscrire</a>
         </form><br/><br/>
+        {% endif %}
       {% endif %}
 
       {% for registration in event.active_registrations() %}
 
           <div class="useractionmenu">
-            {% with user = registration.user %}
+            {% with user = registration.user, user_info = event.has_edit_rights(current_user) %}
               {% include "usericon.html" %}
             {% endwith %}
 
@@ -114,18 +108,10 @@
       <ul>
       {% for registration in event.registrations if registration.is_rejected() %}
         <li>
-<<<<<<< HEAD
-        {% if event.has_edit_rights(current_user) %}
           <a href="{{url_for('root.show_user', id=registration.user.id)}}">{{registration.user.full_name()}}</a>
-          <form class="inline" action="{{url_for('event.reject_registration', id=registration.id)}}" method="post">
-            <input type="submit" class="button" value="Refuser" >
-            <input type="hidden" name="csrf_token" value="{{ csrf_token() }}"/>
-=======
-          {{registration.user.full_name()}}
-          <form action="{{url_for('event.delete_registration', id=registration.id)}}" method="post">
+          <form class="inline" action="{{url_for('event.delete_registration', id=registration.id)}}" method="post">
             <input type="hidden" name="csrf_token" value="{{ csrf_token() }}"/>
             <input type="submit" class="button" value="Supprimer" >
->>>>>>> ab481cd7
           </form>
         </li>
       {% else %}
@@ -133,64 +119,8 @@
       {% endfor %}
       </ul>
 
-<<<<<<< HEAD
-      {% if event.can_self_register(current_user, current_time) %}
-        <form action="{{url_for('event.self_register', id=event.id)}}" method="post">
-          <input type="hidden" name="csrf_token" value="{{ csrf_token() }}"/>
-          <input type="submit" value="S'inscrire" >
-        </form>
-      {% elif event.is_registered(current_user) %}
-        {% if event.is_rejected(current_user)%}
-        Votre inscription a été refusée.
-        {% elif current_time < event.end %}
-        <form action="{{url_for('event.self_unregister', id=event.id)}}" method="post">
-          <input type="hidden" name="csrf_token" value="{{ csrf_token() }}"/>
-          <input type="submit" value="Se désinscrire" >
-        </form>
-        {% endif %}
-      {% elif not event.has_free_slots() %}
-      <p>Le nombre maximal d'inscrits a été atteint</p>
-      {% elif current_time < event.registration_open_time %}
-      <p>Inscriptions possibles à partir du {{event.registration_open_time}}</p>
-      {% elif current_time > event.registration_close_time %}
-      <p>Les inscriptions sont closes</p>
-      {% endif %}
-        
-      {% if event.has_edit_rights(current_user) %}
-        <h5> Inscrire un adhérent </h5>
-        <form action="{{url_for('event.register_user', id=event.id)}}" method="POST" >
-          {% for field in register_user_form %}
-              {% if not ( field.type in [ "CSRFTokenField" , "SubmitField" ]) %}
-                {{ field.label }}
-                {{ field }}<br/>
-              {% endif %}
-          {% endfor %}
-          {{ register_user_form.hidden_tag() }}
-          <br/>{{ register_user_form.submit() }}
-        </form>
-
-        <h5> Inscriptions refusées</h5>
-        <ul>
-        {% for registration in event.registrations if registration.is_rejected() %}
-          <li>
-            <a href="{{url_for('root.show_user', id=registration.user.id)}}">{{registration.user.full_name()}}</a>
-            <form class="inline" action="{{url_for('event.delete_registration', id=registration.id)}}" method="post">
-              <input type="hidden" name="csrf_token" value="{{ csrf_token() }}"/>
-              <input type="submit" class="button" value="Supprimer" >
-            </form>
-          </li>
-        {% else %}
-          <li>Aucune inscription refusée.</li>
-        {% endfor %}
-        </ul>
-      {% endif %}
-
-    </div>
-=======
-
     </div> <!-- .administration -->
     {% endif %}
->>>>>>> ab481cd7
 </div>
 
 
