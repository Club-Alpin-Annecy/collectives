--- conflicted
+++ resolved
@@ -63,11 +63,6 @@
 
 
     <img class="photo collective-display--photo" src="{% if event.photo %}{{ url_for('images.fit', filename=event.photo, width=1100 ) }}{% endif %}"/>
-
-<<<<<<< HEAD
-
-=======
->>>>>>> 9dccf046
 
 
     {# Leaders #}
