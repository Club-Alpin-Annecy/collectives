--- conflicted
+++ resolved
@@ -43,14 +43,10 @@
           {% endif %}
       </h5>
       {% if event.is_registered(current_user) %}
-<<<<<<< HEAD
-        <form action="{{url_for('event.self_unregister', event_id=event.id)}}" method="post"   class="selfunregister">
-=======
         {% if event.is_rejected(current_user)%}
           <p>Votre inscription a été refusée.</p>
         {% elif current_time < event.end %}
-        <form action="{{url_for('event.self_unregister', id=event.id)}}" method="post"   class="selfunregister">
->>>>>>> 765cef74
+        <form action="{{url_for('event.self_unregister', event_id=event.id)}}" method="post"   class="selfunregister">
           <input type="hidden" name="csrf_token" value="{{ csrf_token() }}"/>
           <a class="button" onclick="if(confirm('L\'inscription a un évènement vous engage à y participer. Confirmez-vous la désinscription?')) this.parentNode.submit()"><img class="icon" src="{{ url_for('static', filename='img/icon/ionicon/md-exit.svg') }}"/> Se désinscrire</a>
         </form><br/><br/>
@@ -112,13 +108,8 @@
       <ul>
       {% for registration in event.registrations if registration.is_rejected() %}
         <li>
-<<<<<<< HEAD
-          {{registration.user.full_name()}}
-          <form action="{{url_for('event.delete_registration', reg_id=registration.reg_id)}}" method="post">
-=======
-          <a href="{{url_for('root.show_user', id=registration.user.id)}}">{{registration.user.full_name()}}</a>
-          <form class="inline" action="{{url_for('event.delete_registration', id=registration.id)}}" method="post">
->>>>>>> 765cef74
+          <a href="{{url_for('root.show_user', reg_id=registration.user.id)}}">{{registration.user.full_name()}}</a>
+          <form class="inline" action="{{url_for('event.delete_registration', reg_id=registration.id)}}" method="post">
             <input type="hidden" name="csrf_token" value="{{ csrf_token() }}"/>
             <input type="submit" class="button" value="Supprimer" >
           </form>
