--- conflicted
+++ resolved
@@ -106,10 +106,6 @@
       <h4>Administration</h4>
 
       <h5>
-<<<<<<< HEAD
-        <a class="button" href="{{ url_for('event.manage_event', event_id=event.id)}}"><img class="icon" src="{{ url_for('static', filename='img/icon/ionicon/md-create.svg') }}"/> Editer</a>
-        <a class="button" href="{{ url_for('event.export_event', event_id=event.id)}}"><img class="icon" src="{{ url_for('static', filename='img/icon/ionicon/md-exit.svg') }}"/> Exporter</a></h5>
-=======
           <a class="button" href="{{ url_for('event.manage_event', event_id=event.id)}}">
               <img class="icon" src="{{ url_for('static', filename='img/icon/ionicon/md-create.svg') }}"/>
               Editer
@@ -119,7 +115,11 @@
               <img class="icon" src="{{ url_for('static', filename='img/icon/ionicon/md-copy.svg') }}"/>
               Dupliquer
           </a>
->>>>>>> 04646464
+        
+          <a class="button" href="{{ url_for('event.export_event', event_id=event.id)}}">
+            <img class="icon" src="{{ url_for('static', filename='img/icon/ionicon/md-exit.svg') }}"/> 
+            Exporter
+          </a>
       </h5>
 
       <h5> Inscrire un adhérent </h5>
