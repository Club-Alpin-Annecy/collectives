
{% extends 'base.html' %}

{% block additionalhead %}
  {# Specific for this page #}
  <script src="{{ url_for('static', filename='js/event/event.js') }}"></script>
  <link rel="stylesheet" href="{{ url_for('static', filename='css/event/event.css') }}">

{% endblock %}

{% block header %}
  <h1>{% block title %} {{event.title}} {% endblock %}</h1>
{% endblock %}

{% block content %}
<div class="panel solidpanel" id="eventdetail">
  <h3>{{event.title}}</h3>
    <img class="photo" src="{% if event.photo %}{{ url_for('images.fit', filename=event.photo, width=600 ) }}{% endif %}"/>
<<<<<<< HEAD
    
    Encadrement par {{ ", ".join(event.leader_names()) }}.
    
=======

>>>>>>> ce6ea1b4
    {% for atype in event.activity_types %}
      <img src="{{ url_for('static', filename= "caf/icon/"+ atype.short + '_60x60.png') }}" class="type" alt="[{{ atype.name }}]"/>
    {% endfor %}
    <h5 class="slots">
      Places:
      {% for i in range(0, event.num_slots) %}
          <img src="{{ url_for('static', filename='img/icon/ionicon/md-contact.svg') }}" class="icon freeslot"/>
      {% endfor %}
    </h5>
    <h5 class="">
      <b>Dénivelé, difficulté, cotation :</b>  {{event.shortdescription}}
    </h5>
    <h5> <img src="{{ url_for('static', filename='img/icon/ionicon/md-calendar.svg') }}" class="icon"/>
      {{ event.start}}
      {% if event.start != event.end %}
          - {{event.end }}
      {% endif %}
    </h5>
<<<<<<< HEAD
    <div id="description" class="breaker">{{ event.rendered_description | safe  }}</div>

    <div>
      <h5> Liste des inscrits</h5>
      <ul>
      {% for registration in event.active_registrations() %}
        <li>{{registration.user.abbrev_name()}}</li>
      {% endfor %}
      </ul>
      
      {% if can_self_register %}
        <form action="{{url_for('event.self_register', id=event.id)}}" method="post">
          <input type="submit" value="S'inscrire" >
        </form>
      {% elif event.is_registered(current_user) %}
        <form action="{{url_for('event.self_unregister', id=event.id)}}" method="post">
          <input type="submit" value="Se désinsicrire" >
        </form>
      {% endif %}
=======
    <h5><a class="button" href="{{ url_for('event.manage_event', id=event.id)}}"><img class="icon" src="{{ url_for('static', filename='img/icon/ionicon/md-create.svg') }}"/> Editer</a></h5>
>>>>>>> ce6ea1b4

    </div>


</div>


{% endblock %}<|MERGE_RESOLUTION|>--- conflicted
+++ resolved
@@ -16,13 +16,8 @@
 <div class="panel solidpanel" id="eventdetail">
   <h3>{{event.title}}</h3>
     <img class="photo" src="{% if event.photo %}{{ url_for('images.fit', filename=event.photo, width=600 ) }}{% endif %}"/>
-<<<<<<< HEAD
-    
     Encadrement par {{ ", ".join(event.leader_names()) }}.
-    
-=======
 
->>>>>>> ce6ea1b4
     {% for atype in event.activity_types %}
       <img src="{{ url_for('static', filename= "caf/icon/"+ atype.short + '_60x60.png') }}" class="type" alt="[{{ atype.name }}]"/>
     {% endfor %}
@@ -41,9 +36,10 @@
           - {{event.end }}
       {% endif %}
     </h5>
-<<<<<<< HEAD
     <div id="description" class="breaker">{{ event.rendered_description | safe  }}</div>
 
+    <h5><a class="button" href="{{ url_for('event.manage_event', id=event.id)}}"><img class="icon" src="{{ url_for('static', filename='img/icon/ionicon/md-create.svg') }}"/> Editer</a></h5>
+    
     <div>
       <h5> Liste des inscrits</h5>
       <ul>
@@ -61,9 +57,6 @@
           <input type="submit" value="Se désinsicrire" >
         </form>
       {% endif %}
-=======
-    <h5><a class="button" href="{{ url_for('event.manage_event', id=event.id)}}"><img class="icon" src="{{ url_for('static', filename='img/icon/ionicon/md-create.svg') }}"/> Editer</a></h5>
->>>>>>> ce6ea1b4
 
     </div>
 
