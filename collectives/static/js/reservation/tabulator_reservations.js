      //initialize table
      let table = new Tabulator("#reservations-table", {
        ajaxURL:ajaxURL,
        layout:"fitColumns",      //fit columns to width of table
        responsiveLayout:"hide",  //hide columns that dont fit on the table
        tooltips:true,            //show tool tips on cells
        addRowPos:"top",          //when adding a new row, add it to the top of the table
        history:true,             //allow undo and redo actions on the table
        pagination:"local",       //paginate the data
        paginationSize:7,         //allow 7 rows per page of data
        movableColumns:true,      //allow column order to be changed
        resizableRows:true,       //allow row order to be changed
        initialSort:[             //set the initial sort order of the data
            {column:"name", dir:"asc"},
        ],
        rowClick: function (e, row) {
          location = row._row.data.reservationURL
      },
        columns:[
          {
            title:"Date de collecte",
            headerFilter:"input",
            field:"collect_date",
            formatter:"datetime", formatterParams:{
<<<<<<< HEAD
              outputFormat:"DD/MM/YYYY",
            }
=======
              outputFormat:"DD/MM/YYYY"
            },
>>>>>>> d28855cd
          },
          {
            title:"Date de retour",
            headerFilter:"input",
            field:"return_date",
            formatter:"datetime", formatterParams:{
<<<<<<< HEAD
              outputFormat:"DD/MM/YYYY",
            }
=======
              outputFormat:"DD/MM/YYYY"
            },
>>>>>>> d28855cd
          },
          {
            title:"Utilisateur",
            headerFilter:"input",
            field:"userFullname",
          },
          {
            title:"État",
            headerFilter:"input",
            field:"statusName",
          },

        ],
      });<|MERGE_RESOLUTION|>--- conflicted
+++ resolved
@@ -22,26 +22,16 @@
             headerFilter:"input",
             field:"collect_date",
             formatter:"datetime", formatterParams:{
-<<<<<<< HEAD
-              outputFormat:"DD/MM/YYYY",
-            }
-=======
               outputFormat:"DD/MM/YYYY"
             },
->>>>>>> d28855cd
           },
           {
             title:"Date de retour",
             headerFilter:"input",
             field:"return_date",
             formatter:"datetime", formatterParams:{
-<<<<<<< HEAD
-              outputFormat:"DD/MM/YYYY",
-            }
-=======
               outputFormat:"DD/MM/YYYY"
             },
->>>>>>> d28855cd
           },
           {
             title:"Utilisateur",
