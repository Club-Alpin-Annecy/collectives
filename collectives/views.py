from flask import Flask, flash, render_template, redirect, url_for, request
from flask import current_app, Blueprint
from flask_login import current_user, login_required
<<<<<<< HEAD
=======
from .forms import UserForm
from .models import User, Registration, RegistrationStatus, Event, db
>>>>>>> 765cef74
from flask_images import Images
from datetime import datetime
import sys
import os

<<<<<<< HEAD
from .forms import UserForm
from .models import User, db
=======
>>>>>>> 765cef74

images = Images()

root = Blueprint('root', __name__)


<<<<<<< HEAD

################################################################################
=======
##################################################################################
>>>>>>> 765cef74
# Event management
################################################################################
@root.route('/')
@root.route('/index')
@root.route('/list')
def index():
    return redirect(url_for('event.index'))


@root.route('/user/<id>/profile',  methods=['GET'])
@login_required
def show_user(id):

    user = None
    if int(id) == current_user.id:
        user = current_user
    # For now any user with roles can view other users profiles
    # Limit to leaders of events the user is registered to?
    elif any(current_user.roles):
        user = User.query.filter_by(id=id).first()

    if user is None:
        flash("Non autorisé", "error")
        return redirect(url_for('event.index'))

    next_events_q = db.session.query(Registration, Event).filter(
        Registration.user_id == id).filter(Registration.status == RegistrationStatus.Active).filter(
            Event.id == Registration.event_id).filter(Event.end >= datetime.now()).order_by(Event.start)

    past_events_q = db.session.query(Registration, Event).filter(
        Registration.user_id == id).filter(Registration.status == RegistrationStatus.Active).filter(
            Event.id == Registration.event_id).filter(Event.end < datetime.now()).order_by(Event.end.desc())

    next_events = next_events_q.all()
    past_events = past_events_q.all()

    return render_template('profile.html', conf=current_app.config, title="Profil utilisateur",
                           user=user, next_events=next_events, past_events=past_events)


@root.route('/organizer/<id>',  methods=['GET'])
@login_required
def show_leader(id):

    user = None
    if int(id) == current_user.id:
        user = current_user
    else:
        user = User.query.filter_by(id=id).first()

    # For now allow getting information about any user with roles
    # Limit to leaders of events the user is registered to?
    if user is None or not user.can_create_events():
        flash("Non autorisé", "error")
        return redirect(url_for('event.index'))

    led_events = user.led_events
    now = datetime.now()

    next_events = [e for e in led_events if e.end >= now]
    past_events = [e for e in led_events if e.end < now]

    return render_template('leader_profile.html', conf=current_app.config, title="Profil utilisateur",
                           user=user, next_events=next_events, past_events=past_events)


@root.route('/user',  methods=['GET', 'POST'])
@login_required
def update_user():

    form = UserForm()
    if not form.is_submitted():
        form = UserForm(obj=current_user)
<<<<<<< HEAD
        form.password.data = '**********'
        return render_template('basicform.html',
                               conf=current_app.config,
                               form=form,
                               title='Profil utilisateur')
=======
        form.password.data = None
        return render_template('basicform.html', conf=current_app.config, form=form, title="Profil utilisateur")
>>>>>>> 765cef74

    if not form.validate():
        flash('Erreur dans le formulaire', 'error')
        return redirect(url_for('root.update_user'))

    user = current_user
    form = UserForm(request.form)

    # Do not touch password if user don't want to change it
    if form.password.data == '':
        form.password = None
    # Idem for the avatars
    if form.avatar.data == None:
        form.avatar = None

    form.populate_obj(user)

    # Save avatar into ight UploadSet
    user.save_avatar(UserForm().avatar.data)
    db.session.add(user)
    db.session.commit()

    return redirect(url_for('root.update_user'))<|MERGE_RESOLUTION|>--- conflicted
+++ resolved
@@ -1,35 +1,22 @@
 from flask import Flask, flash, render_template, redirect, url_for, request
 from flask import current_app, Blueprint
 from flask_login import current_user, login_required
-<<<<<<< HEAD
-=======
-from .forms import UserForm
-from .models import User, Registration, RegistrationStatus, Event, db
->>>>>>> 765cef74
 from flask_images import Images
 from datetime import datetime
 import sys
 import os
 
-<<<<<<< HEAD
 from .forms import UserForm
-from .models import User, db
-=======
->>>>>>> 765cef74
+from .models import User, Registration, RegistrationStatus, Event, db
 
 images = Images()
 
 root = Blueprint('root', __name__)
 
 
-<<<<<<< HEAD
-
-################################################################################
-=======
-##################################################################################
->>>>>>> 765cef74
+##########################################################################
 # Event management
-################################################################################
+##########################################################################
 @root.route('/')
 @root.route('/index')
 @root.route('/list')
@@ -37,46 +24,54 @@
     return redirect(url_for('event.index'))
 
 
-@root.route('/user/<id>/profile',  methods=['GET'])
+@root.route('/user/<user_id>/profile', methods=['GET'])
 @login_required
-def show_user(id):
+def show_user(user_id):
 
     user = None
-    if int(id) == current_user.id:
+    if int(user_id) == current_user.id:
         user = current_user
     # For now any user with roles can view other users profiles
     # Limit to leaders of events the user is registered to?
     elif any(current_user.roles):
-        user = User.query.filter_by(id=id).first()
+        user = User.query.filter_by(user_id=id).first()
 
     if user is None:
         flash("Non autorisé", "error")
         return redirect(url_for('event.index'))
 
     next_events_q = db.session.query(Registration, Event).filter(
-        Registration.user_id == id).filter(Registration.status == RegistrationStatus.Active).filter(
-            Event.id == Registration.event_id).filter(Event.end >= datetime.now()).order_by(Event.start)
+        Registration.user_id == user_id).filter(
+        Registration.status == RegistrationStatus.Active).filter(
+        Event.id == Registration.event_id).filter(
+        Event.end >= datetime.now()).order_by(Event.start)
 
     past_events_q = db.session.query(Registration, Event).filter(
-        Registration.user_id == id).filter(Registration.status == RegistrationStatus.Active).filter(
-            Event.id == Registration.event_id).filter(Event.end < datetime.now()).order_by(Event.end.desc())
+        Registration.user_id == user_id).filter(
+        Registration.status == RegistrationStatus.Active).filter(
+        Event.id == Registration.event_id).filter(
+        Event.end < datetime.now()).order_by(Event.end.desc())
 
     next_events = next_events_q.all()
     past_events = past_events_q.all()
 
-    return render_template('profile.html', conf=current_app.config, title="Profil utilisateur",
-                           user=user, next_events=next_events, past_events=past_events)
+    return render_template('profile.html',
+                           conf=current_app.config,
+                           title="Profil utilisateur",
+                           user=user,
+                           next_events=next_events,
+                           past_events=past_events)
 
 
-@root.route('/organizer/<id>',  methods=['GET'])
+@root.route('/organizer/<leader_id>', methods=['GET'])
 @login_required
-def show_leader(id):
+def show_leader(leader_id):
 
     user = None
-    if int(id) == current_user.id:
+    if int(leader_id) == current_user.id:
         user = current_user
     else:
-        user = User.query.filter_by(id=id).first()
+        user = User.query.filter_by(id=leader_id).first()
 
     # For now allow getting information about any user with roles
     # Limit to leaders of events the user is registered to?
@@ -90,27 +85,26 @@
     next_events = [e for e in led_events if e.end >= now]
     past_events = [e for e in led_events if e.end < now]
 
-    return render_template('leader_profile.html', conf=current_app.config, title="Profil utilisateur",
-                           user=user, next_events=next_events, past_events=past_events)
+    return render_template('leader_profile.html',
+                           conf=current_app.config,
+                           title="Profil utilisateur",
+                           user=user,
+                           next_events=next_events,
+                           past_events=past_events)
 
 
-@root.route('/user',  methods=['GET', 'POST'])
+@root.route('/user', methods=['GET', 'POST'])
 @login_required
 def update_user():
 
     form = UserForm()
     if not form.is_submitted():
         form = UserForm(obj=current_user)
-<<<<<<< HEAD
-        form.password.data = '**********'
+        form.password.data = None
         return render_template('basicform.html',
                                conf=current_app.config,
                                form=form,
-                               title='Profil utilisateur')
-=======
-        form.password.data = None
-        return render_template('basicform.html', conf=current_app.config, form=form, title="Profil utilisateur")
->>>>>>> 765cef74
+                               title="Profil utilisateur")
 
     if not form.validate():
         flash('Erreur dans le formulaire', 'error')
@@ -123,7 +117,7 @@
     if form.password.data == '':
         form.password = None
     # Idem for the avatars
-    if form.avatar.data == None:
+    if form.avatar.data is None:
         form.avatar = None
 
     form.populate_obj(user)
