from flask import Flask, flash, render_template, redirect, url_for, request, current_app, Blueprint
<<<<<<< HEAD
from flask_login import current_user, login_user, logout_user, login_required
from .forms import LoginForm, EventForm, UserForm, AdminUserForm, photos
from .models import User, Event, db
=======
from flask_login import current_user, login_required
from .forms import UserForm
from .models import User, db
>>>>>>> 225df32e
from flask_images import Images
import sys
import os

images = Images()

root = Blueprint('root', __name__)



##################################################################################
# Event management
##################################################################################
@root.route('/')
@root.route('/index')
@root.route('/list')
def index():
<<<<<<< HEAD
    activities = Event.query.all()
    return  render_template('index.html', conf=current_app.config, activities=activities, photos=photos)

@root.route('/activity/<id>')
@login_required
def view_activity(id):
    activity =  Event.query.filter_by(id=id).first()
    return  render_template('activity.html', conf=current_app.config, activity=activity, photos=photos)



@root.route('/activity/add',  methods=['GET', 'POST'])
@login_required
def add_activity():
    form = EventForm(CombinedMultiDict((request.files, request.form)))
    if not form.is_submitted():
        form = EventForm()
        return render_template('editactivity.html', conf=current_app.config, form=form)

    activity = Event();
    form2=EventForm(request.form)
    EventForm(request.form).populate_obj(activity)
    activity.set_rendered_description(activity.description)

    # We have to save new activity before add the photo, or id is not defined
    db.session.add(activity)
    db.session.commit()
    activity.save_photo(form.photo.data)
    db.session.add(activity)
    db.session.commit()

    return redirect('/')

=======
    return redirect(url_for('event.index'))
>>>>>>> 225df32e


@root.route('/user',  methods=['GET', 'POST'])
@login_required
def update_user():

    form = UserForm()
    if not form.is_submitted():
        form = UserForm(obj=current_user)
        form.password.data = "**********"
        return render_template('basicform.html', conf=current_app.config, form=form, title="Profil utilisateur")

    if not form.validate():
        flash('Erreur dans le formulaire', 'error')
        return redirect(url_for('root.update_user'))

    user = current_user;
    form = UserForm(request.form)

    # Do not touch password if user don't want to change it
    if form.password.data == '':   form.password = None
    # Idem for the avatars
    if form.avatar.data == None:   form.avatar = None

    form.populate_obj(user)

    # Save avatar into ight UploadSet
    user.save_avatar(UserForm().avatar.data)
    db.session.add(user)
    db.session.commit()

    return redirect(url_for('root.update_user'))<|MERGE_RESOLUTION|>--- conflicted
+++ resolved
@@ -1,13 +1,7 @@
 from flask import Flask, flash, render_template, redirect, url_for, request, current_app, Blueprint
-<<<<<<< HEAD
-from flask_login import current_user, login_user, logout_user, login_required
-from .forms import LoginForm, EventForm, UserForm, AdminUserForm, photos
-from .models import User, Event, db
-=======
 from flask_login import current_user, login_required
 from .forms import UserForm
 from .models import User, db
->>>>>>> 225df32e
 from flask_images import Images
 import sys
 import os
@@ -25,43 +19,7 @@
 @root.route('/index')
 @root.route('/list')
 def index():
-<<<<<<< HEAD
-    activities = Event.query.all()
-    return  render_template('index.html', conf=current_app.config, activities=activities, photos=photos)
-
-@root.route('/activity/<id>')
-@login_required
-def view_activity(id):
-    activity =  Event.query.filter_by(id=id).first()
-    return  render_template('activity.html', conf=current_app.config, activity=activity, photos=photos)
-
-
-
-@root.route('/activity/add',  methods=['GET', 'POST'])
-@login_required
-def add_activity():
-    form = EventForm(CombinedMultiDict((request.files, request.form)))
-    if not form.is_submitted():
-        form = EventForm()
-        return render_template('editactivity.html', conf=current_app.config, form=form)
-
-    activity = Event();
-    form2=EventForm(request.form)
-    EventForm(request.form).populate_obj(activity)
-    activity.set_rendered_description(activity.description)
-
-    # We have to save new activity before add the photo, or id is not defined
-    db.session.add(activity)
-    db.session.commit()
-    activity.save_photo(form.photo.data)
-    db.session.add(activity)
-    db.session.commit()
-
-    return redirect('/')
-
-=======
     return redirect(url_for('event.index'))
->>>>>>> 225df32e
 
 
 @root.route('/user',  methods=['GET', 'POST'])
