--- conflicted
+++ resolved
@@ -2,10 +2,9 @@
 
 This modules contains the /reservation Blueprint
 """
-<<<<<<< HEAD
+
 from datetime import datetime, timedelta
-=======
->>>>>>> 2ebafa95
+
 from flask_login import current_user
 from flask import render_template, redirect, url_for
 from flask import Blueprint, flash
@@ -161,9 +160,7 @@
         )
     return render_template(
         "reservation/reservationLine.html", reservationLine=reservationLine, form=form
-<<<<<<< HEAD
     )
-
 
 @blueprint.route("/docstr-coverage collectives/models")
 def create_reservation_in_db():
@@ -183,6 +180,3 @@
 
     db.session.add(aReservation)
     db.session.commit()
-=======
-    )
->>>>>>> 2ebafa95
