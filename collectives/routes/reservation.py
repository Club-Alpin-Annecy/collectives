--- conflicted
+++ resolved
@@ -6,20 +6,12 @@
 from flask_login import current_user
 from flask import render_template, redirect, url_for
 from flask import Blueprint, flash
-<<<<<<< HEAD
+
+from collectives.utils.access import user_is
 from ..models import db
-from ..models.event import Event
-from ..models.reservation import ReservationStatus, Reservation
-from ..models.role import RoleIds
+from ..models import Equipment, Event, RoleIds
+from ..models.reservation import ReservationStatus, Reservation, ReservationLine
 from ..forms.reservation import LeaderReservationForm
-=======
-from collectives.models.reservation import ReservationLine
-
-from collectives.models.role import RoleIds
-from collectives.utils.access import valid_user, confidentiality_agreement, user_is
-
-from ..models import db, Equipment, EquipmentType, EquipmentModel, Reservation
->>>>>>> fe9d0cdd
 
 blueprint = Blueprint("reservation", __name__, url_prefix="/reservation")
 """ Reservation blueprint
@@ -35,8 +27,8 @@
     """
     reservation = Reservation()
 
-    reservation.collect_date = datetime.datetime.now()
-    reservation.return_date = datetime.datetime.now()
+    reservation.collect_date = datetime.now()
+    reservation.return_date = datetime.now()
     reservation.user = current_user
     for y in range(1, 5):
         reservationLine = ReservationLine()
@@ -54,19 +46,23 @@
 @blueprint.route("/<int:reservation_id>", methods=["GET"])
 def reservation(reservation_id):
     """
-    Show a reservation
+    Shows a reservation
     """
 
     return render_template(
         "reservation/reservation.html",
-<<<<<<< HEAD
     )
 
 
 @blueprint.route("/add", methods=["GET"])
 @blueprint.route("/<int:reservation_id>", methods=["GET"])
 def manage_reservation(reservation_id=None):
-    """doc"""
+    """Reservation creation and modification page.
+
+    If an ``reservation_id`` is given, it is a modification of an existing reservation.
+
+    :param int reservation_id: Primary key of the reservation to manage.
+    """
     reservation = (
         Reservation()
         if reservation_id is None
@@ -92,18 +88,30 @@
     db.session.add(reservation)
     db.session.commit()
 
-    return redirect(url_for("reservation.reservation"))
-
+    return redirect(url_for("reservation.reservation", reservation_id=reservation_id))
 
 @blueprint.route("/<int:event_id>/<int:role_id>/register", methods=["GET"])
 def register(event_id=None, role_id=None):
+    """Page for user to create a new reservation.
+
+    The displayed form depends on the role_id, a leader can create an reservation without paying
+    and without a max number of equipment.
+    The reservation will relate to the event of event_id.
+
+    :param int role_id: Role that the user wishes to register has.
+    :param int event_id: Primary key of the related event.
+    """
     role = RoleIds.get(role_id)
     if role is None:
         flash("Role inexistant", "error")
         return redirect(url_for("event.view_event", event_id=event_id))
 
+    if not current_user.has_role([role_id]):
+        flash("Role insuffisant", "error")
+        return redirect(url_for("event.view_event", event_id=event_id))
+
     if not role.relates_to_activity():
-        flash("Role insuffisant", "error")
+        flash("Role not implemented yet")
         return redirect(url_for("event.view_event", event_id=event_id))
 
     event = Reservation() if event_id is None else Event.query.get(event_id)
@@ -139,8 +147,4 @@
         res.user_id = resi[4]
         res.event_id = resi[5]
         db.session.add(res)
-        db.session.commit()
-=======
-        reservation=Reservation.query.get(reservation_id),
-    )
->>>>>>> fe9d0cdd
+        db.session.commit()