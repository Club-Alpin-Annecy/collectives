""" Module for equipment related route

This modules contains the /equipment Blueprint
"""
import datetime
from flask import render_template, redirect, url_for
from flask import Blueprint


from ..forms.equipment import (
    EquipmentTypeForm,
    DeleteForm,
    EquipmentModelForm,
    EquipmentForm,
)


from ..models import db, Equipment, EquipmentType, EquipmentModel


blueprint = Blueprint("equipment", __name__, url_prefix="/equipment")
""" Equipment blueprint

This blueprint contains all routes for reservations and equipment
"""


@blueprint.route("/", methods=["GET"])
def view_equipment():
    """
    Show the stock situation
    """

    return render_template(
        "equipment/gestion/equipment.html",
    )


# --------------------------------------- EQUIPMENT TYPE AND MODELS -------------------------------------------------


@blueprint.route("/equipment_type", methods=["GET", "POST"])
def view_equipment_type():
    """
    Show all the equipment types and a form for to add one
    """
    formAjout = EquipmentTypeForm()
    if formAjout.validate_on_submit():

        new_equipment_type = EquipmentType()

        new_equipment_type.name = formAjout.name.data
        new_equipment_type.price = float(formAjout.price.data)
        new_equipment_type.save_typeImg(formAjout.imageType_file.data)

        db.session.add(new_equipment_type)
        db.session.commit()
        return redirect(url_for(".view_equipment_type"))

    listEquipmentType = EquipmentType.query.all()

    return render_template(
        "equipment/gestion/equipmentType/displayAll.html",
        listEquipmentType=listEquipmentType,
        formAjout=formAjout,
    )


@blueprint.route("/equipment_type/<int:typeId>", methods=["GET", "POST"])
def detail_equipment_type(typeId):
    """
    Show one equipment type and its models
    """
    formAjoutModel = EquipmentModelForm()
    if formAjoutModel.validate_on_submit():
        new_equipment_model = EquipmentModel()
        new_equipment_model.name = formAjoutModel.name.data
        new_equipment_model.equipment_type_id = typeId
        db.session.add(new_equipment_model)
        db.session.commit()
        return redirect(url_for(".detail_equipment_type", typeId=typeId))

    equipmentType = EquipmentType.query.get(typeId)
    formEdit = EquipmentTypeForm(obj=equipmentType)

    if formEdit.validate_on_submit():
        equipmentType.name = formEdit.name.data
        equipmentType.price = float(formEdit.price.data)
        equipmentType.save_typeImg(formEdit.imageType_file.data)
        db.session.commit()
        return redirect(url_for(".view_equipment_type"))

    deleteForm = DeleteForm()

    return render_template(
        "equipment/gestion/equipmentType/displayDetail.html",
        equipmentType=equipmentType,
        formAjoutModel=formAjoutModel,
        formEdit=formEdit,
        deleteForm=deleteForm,
    )


<<<<<<< HEAD
=======
@blueprint.route("/equipment_type/<int:typeId>/edit", methods=["GET", "POST"])
def edit_equipment_type(typeId):

    typeModified = EquipmentType.query.get(typeId)
    formEdit = EquipmentTypeForm(obj=typeModified)

    if formEdit.validate_on_submit():
        typeModified.name = formEdit.name.data
        typeModified.price = float(formEdit.price.data)
        typeModified.save_typeImg(formEdit.imageType_file.data)
        db.session.commit()
        return redirect(url_for(".view_equipment_type"))

    listEquipmentType = EquipmentType.query.all()
    formAjout = EquipmentTypeForm()

    return render_template(
        "equipment/gestion/equipmentType/displayAll.html",
        listEquipmentType=listEquipmentType,
        formAjout=formAjout,
        formEdit=formEdit,
        typeId=typeId,
    )


@blueprint.route("/delete_equipmentType/<int:equipmentTypeId>", methods=["POST"])
def delete_equipment_type(equipmentTypeId):
    """Route to delete a specific type"""
    equipmentType = EquipmentType.query.get(equipmentTypeId)
    db.session.delete(equipmentType)
    return redirect(url_for(".view_equipment"))


>>>>>>> 5f4444a9
@blueprint.route(
    "/equipment_type/<int:typeId>/model<int:modelId>", methods=["GET", "POST"]
)
def edit_equipment_model(typeId, modelId):
    """
    Unused route
    """
    equipmentModelModified = EquipmentModel.query.get(modelId)
    formEditModel = EquipmentModelForm(obj=equipmentModelModified)

    if formEditModel.validate_on_submit():

        equipmentModelModified.name = formEditModel.name.data
        equipmentModelModified.equipment_type_id = formEditModel.equipmentType.data
        db.session.commit()
        return redirect(url_for(".detail_equipment_type", typeId=typeId))

    typeSelected = EquipmentType.query.get(typeId)
    formAjoutModel = EquipmentModelForm()
    listEquipmentModel = EquipmentModel.query.all()
    deleteFormModel = DeleteForm()
    return render_template(
        "equipment/gestion/equipmentType/displayDetail.html",
        listEquipmentModel=listEquipmentModel,
        formAjoutModel=formAjoutModel,
        equipmentType=typeSelected,
        formEditModel=formEditModel,
        modelId=modelId,
        deleteFormModel=deleteFormModel,
    )


# -------------------------------------------------------------------------------------------------------

# ------------------------------------------- EQUIPMENT ---------------------------------------------------


@blueprint.route("/stock", methods=["GET", "POST"])
def view_equipment_stock():
    """
    Show all the equipments
    """
    addEquipmentForm = EquipmentForm()

    if addEquipmentForm.validate_on_submit():
        new_equipment = Equipment()
        new_equipment.reference = addEquipmentForm.reference.data
        new_equipment.purchaseDate = addEquipmentForm.purchaseDate.data
        new_equipment.purchasePrice = addEquipmentForm.purchasePrice.data
        new_equipment.equipment_model_id = addEquipmentForm.equipment_model_id.data
        db.session.add(new_equipment)
        db.session.commit()
        return redirect(url_for(".view_equipment_stock"))

    equipmentTypeList = EquipmentType.query.all()

    deleteForm = DeleteForm()

    return render_template(
        "equipment/gestion/equipment/displayAll.html",
        equipmentTypeList=equipmentTypeList,
        addEquipmentForm=addEquipmentForm,
        deleteForm=deleteForm,
    )


@blueprint.route("/stock/detail_equipment/<int:equipment_id>", methods=["GET", "POST"])
def detail_equipment(equipment_id):
    """
    Show the detail af an equipment and a form to edit it
    """
    equipmentSelected = Equipment.query.get(equipment_id)

    editEquipmentForm = EquipmentForm(obj=equipmentSelected)

    if editEquipmentForm.validate_on_submit():
        equipmentSelected.reference = editEquipmentForm.reference.data
        equipmentSelected.purchaseDate = editEquipmentForm.purchaseDate.data
        equipmentSelected.purchasePrice = editEquipmentForm.purchasePrice.data
        equipmentSelected.equipment_model_id = editEquipmentForm.equipment_model_id.data
        db.session.commit()
        return redirect(url_for(".detail_equipment", equipment_id=equipment_id))

    deleteForm = DeleteForm()

    return render_template(
        "equipment/gestion/equipment/displayDetail.html",
        equipment=equipmentSelected,
        deleteForm=deleteForm,
        editEquipmentForm=editEquipmentForm,
    )


# ---------------------------------------- DELETE ROUTES-------------------------------------------------


@blueprint.route("/delete_equipment/<int:equipmentId>", methods=["POST"])
def delete_equipment(equipmentId):
    """
    Route to delete a specific equipment
    """
    del_equipment = Equipment.query.get(equipmentId)
    db.session.delete(del_equipment)
    return redirect(url_for(".view_equipment_stock"))


@blueprint.route("/delete_equipmentModel/<int:modelId>", methods=["POST"])
def delete_equipment_model(modelId):
    """
    Route to delete a specific model from an equipment type
    """
    model = EquipmentModel.query.get(modelId)
    typeId = model.equipmentType.id
    db.session.delete(model)
    return redirect(url_for(".detail_equipment_type", typeId=typeId))


# ----------------------------------------------------------------------------------------------------------


def create_equipments_in_bdd():
    """
    Initiate the DB : put fake data to simulate what the pages would look like
    """
    if EquipmentType.query.all() == []:
        equipmentsTypes = {
            "DVA": {
                "DVA Evo 3 + ": [
                    "DV 03",
                    "DV 31",
                    "DV 42",
                    "DV 43",
                    "DV 44",
                    "DV 45",
                ],
                "DVA Evo 3 +": [
                    "DV 06",
                    "DV 07",
                    "DV 08",
                    "DV 09",
                    "DV 20",
                    "DV 23",
                    "DV 25",
                    "DV 27",
                    "DV 29",
                ],
                "DVA EVO 3 +": [
                    "DV 11",
                    "DV 14",
                ],
                "DVA ELEMENT MAMMUT": [
                    "DV 35",
                    "DV 36",
                    "DV 37",
                    "DV 38",
                    "DV 39",
                    "DV 66",
                ],
                "DVA ADVENCED ": [
                    "DV 50",
                    "DV 51",
                ],
                "DVA EVOLUTION + ": [
                    "DV 55",
                    "DV 56",
                    "DV 57",
                    "DV 58",
                ],
                "DVA ORTOVOX BLEU": [
                    "DV 68",
                ],
                "DVA ARVA NEO": [
                    "DV 70",
                    "DV 71",
                    "DV 72",
                    "DV 74",
                    "DV 75",
                    "DV 76",
                    "DV 77",
                    "DV 78",
                    "DV 79",
                ],
                "DVA MANNUT PULSE": [
                    "DV 91",
                ],
                "DVA PIEPS": [
                    "DV 92",
                ],
            },
            "BAUDRIER": {
                "Baudrier": [
                    "BD 01",
                    "BD 02",
                    "BD 03",
                    "BD 04",
                    "BD 05",
                ],
            },
            "LONGES": {
                "Longe camp ": [
                    "LN 01",
                    "LN 02",
                ],
                "Longe Petzl": [
                    "LN 03",
                ],
                "Longe CT climbing": [
                    "LN 04",
                    "LN 05",
                    "LN 06",
                ],
            },
            "CASQUE": {
                "Casque camp comb": [
                    "CS 01",
                    "CS 02",
                    "CS 03",
                    "CS 04",
                    "CS 05",
                    "CS 06",
                    "CS 07",
                    "CS 08",
                    "CS 09",
                    "CS 10",
                ],
            },
            "PIOLETS": {
                "piolets Scorpio ": [
                    "PL 01",
                    "PL 02",
                    "PL 03",
                    "PL 04",
                    "PL 05",
                    "PL 06",
                    "PL 07",
                    "PL 08",
                    "PL 09",
                    "PL 10",
                    "PL 11",
                    "PL 12",
                    "PL 13",
                    "PL 14",
                    "PL 15",
                ],
                "piolets Air tec EVO ": [
                    "PL 16",
                    "PL 17",
                    "PL 18",
                    "PL 19",
                    "PL 20",
                    "PL 21",
                    "PL 22",
                    "PL 23",
                    "PL 24",
                    "PL 25",
                    "PL 26",
                ],
                "piolets cascade  camp panne": [
                    "PL 27",
                    "PL 28",
                    "PL 29",
                    "PL 30",
                    "PL 40",
                    "PL 41",
                    "PL 42",
                ],
                "piolets cascade  camp marteau": [
                    "PL 31",
                    "PL 32",
                    "PL 33",
                    "PL 34",
                    "PL 35",
                    "PL 36",
                    "PL 37",
                    "PL 38",
                    "PL 43",
                    "PL 44",
                    "PL 45",
                    "PL 46",
                    "PL 47",
                ],
                "piolets CharletMocascade21": [
                    "PL 39",
                ],
                "piolet rando glacire": [
                    "PL 48",
                    "PL 49",
                    "PL 50",
                ],
            },
            "BATONS MARCHE NORDIQUE": {
                "Batons forza 115": [
                    "BN 02",
                ],
                "Batons spirit tlscopiques": [
                    "BN 03",
                ],
                "Batons carbone tlscopique": [
                    "BN 04",
                ],
            },
            "PELLE": {
                "Mini Pelle  ARVA ": [
                    "PE 01",
                    "PE 02",
                    "PE 03",
                    "PE 04",
                    "PE 05",
                    "PE 06",
                    "PE 07",
                    "PE 08",
                    "PE 09",
                    "PE 10",
                    "PE 11",
                    "PE 12",
                    "PE 13",
                    "PE 14",
                    "PE 15",
                    "PE 16",
                    "PE 17",
                ],
                "Pelle  NICK IMPEX": [
                    "PE 18",
                    "PE 20",
                    "PE 21",
                ],
                "Pelle ": [
                    "PE 19",
                ],
                "Pelle BLACK ": [
                    "PE 22",
                    "PE 23",
                    "PE 24",
                    "PE 25",
                ],
                "Pelle  ARVA ": [
                    "PE 26",
                    "PE 27",
                    "PE 28",
                    "PE 29",
                    "PE 30",
                ],
            },
            "SONDE": {
                "Sondes Procable ": [
                    "SO 1",
                    "SO 2",
                    "SO 3",
                    "SO 4",
                    "SO 5",
                    "SO 8",
                    "SO 18",
                ],
                "Autre sonde ": [
                    "SO 19",
                    "SO 20",
                    "SO 21",
                    "SO 22",
                    "SO 24",
                    "SO 25",
                ],
                "SONDES non repr": [
                    "SO 27",
                ],
                "SONDES RECENTES": [
                    "SO 9",
                    "SO 10",
                ],
                "Sonde ARVA light 2,4": [
                    "SO 11",
                    "SO 13",
                    "SO 14",
                    "SO 15",
                    "SO 16",
                ],
            },
            "CRAMPONS": {
                "Crampons Vasak": [
                    "CR 01",
                    "CR 02",
                    "CR 03",
                    "CR 04",
                    "CR 05",
                    "CR 06",
                    "CR 07",
                    "CR 08",
                    "CR 09",
                    "CR 10",
                ],
                "Crampons Sarken": [
                    "CR 11",
                    "CR 12",
                    "CR 13",
                    "CR 14",
                    "CR 15",
                    "CR 16",
                    "CR 17",
                    "CR 18",
                    "CR 19",
                    "CR 20",
                ],
                "Crampons Grivel": [
                    "CR 21",
                    "CR 22",
                    "CR 23",
                    "CR 24",
                    "CR 25",
                    "CR 29",
                    "CR 32",
                    "CR 33",
                    "CR 34",
                ],
                "Crampons Grivel automatique": [
                    "CR 26",
                    "CR 27",
                    "CR 28",
                ],
                "Crampons CT climbing": [
                    "CR 30",
                    "CR 31",
                ],
            },
            "RAQUETTES NEIGE": {
                "Raquettes  neige classiques TSL 225": [
                    "RQ 09",
                    "RQ 46",
                    "RQ 19",
                    "RQ 22",
                    "RQ 44",
                    "RQ 12",
                    "RQ 45 ",
                ],
                "Raq  neige rapid fix  BALDAS": [
                    "RQ 41",
                    "RQ 10",
                    "RQ 42",
                    "RQ 40",
                ],
                "TSL 710": [
                    "RQ 14",
                ],
                "TSL identifi 9": [
                    "RQ 15",
                ],
                "": [
                    "RQ 51",
                ],
            },
            "RAQUETTES SURF": {
                "Raquettes MSR EVO surf ": [
                    "RS 01",
                    "RS 02",
                    "RS 03",
                    "RS 04",
                    "RS 05",
                    "RS 06",
                    "RS 07",
                ],
            },
        }
        for eType in equipmentsTypes:
            equipmentType = EquipmentType()
            print(eType[1])
            equipmentType.name = eType[0]
            equipmentType.price = 5.5
            equipmentType.models = []
            for model in eType[1].items():
                equipmentModel = EquipmentModel()
                equipmentModel.name = model[0]
                equipmentModel.equipments = []
                for refEquipment in model[1]:
                    equipment = Equipment()
                    equipment.purchaseDate = datetime.datetime.now()
                    equipment.reference = refEquipment
                    equipment.purchasePrice = 15.50
                    equipmentModel.equipments.append(equipment)

                equipmentType.models.append(equipmentModel)
            db.session.add(equipmentType)
            db.session.commit()
<|MERGE_RESOLUTION|>--- conflicted
+++ resolved
@@ -1,619 +1,616 @@
-""" Module for equipment related route
-
-This modules contains the /equipment Blueprint
-"""
-import datetime
-from flask import render_template, redirect, url_for
-from flask import Blueprint
-
-
-from ..forms.equipment import (
-    EquipmentTypeForm,
-    DeleteForm,
-    EquipmentModelForm,
-    EquipmentForm,
-)
-
-
-from ..models import db, Equipment, EquipmentType, EquipmentModel
-
-
-blueprint = Blueprint("equipment", __name__, url_prefix="/equipment")
-""" Equipment blueprint
-
-This blueprint contains all routes for reservations and equipment
-"""
-
-
-@blueprint.route("/", methods=["GET"])
-def view_equipment():
-    """
-    Show the stock situation
-    """
-
-    return render_template(
-        "equipment/gestion/equipment.html",
-    )
-
-
-# --------------------------------------- EQUIPMENT TYPE AND MODELS -------------------------------------------------
-
-
-@blueprint.route("/equipment_type", methods=["GET", "POST"])
-def view_equipment_type():
-    """
-    Show all the equipment types and a form for to add one
-    """
-    formAjout = EquipmentTypeForm()
-    if formAjout.validate_on_submit():
-
-        new_equipment_type = EquipmentType()
-
-        new_equipment_type.name = formAjout.name.data
-        new_equipment_type.price = float(formAjout.price.data)
-        new_equipment_type.save_typeImg(formAjout.imageType_file.data)
-
-        db.session.add(new_equipment_type)
-        db.session.commit()
-        return redirect(url_for(".view_equipment_type"))
-
-    listEquipmentType = EquipmentType.query.all()
-
-    return render_template(
-        "equipment/gestion/equipmentType/displayAll.html",
-        listEquipmentType=listEquipmentType,
-        formAjout=formAjout,
-    )
-
-
-@blueprint.route("/equipment_type/<int:typeId>", methods=["GET", "POST"])
-def detail_equipment_type(typeId):
-    """
-    Show one equipment type and its models
-    """
-    formAjoutModel = EquipmentModelForm()
-    if formAjoutModel.validate_on_submit():
-        new_equipment_model = EquipmentModel()
-        new_equipment_model.name = formAjoutModel.name.data
-        new_equipment_model.equipment_type_id = typeId
-        db.session.add(new_equipment_model)
-        db.session.commit()
-        return redirect(url_for(".detail_equipment_type", typeId=typeId))
-
-    equipmentType = EquipmentType.query.get(typeId)
-    formEdit = EquipmentTypeForm(obj=equipmentType)
-
-    if formEdit.validate_on_submit():
-        equipmentType.name = formEdit.name.data
-        equipmentType.price = float(formEdit.price.data)
-        equipmentType.save_typeImg(formEdit.imageType_file.data)
-        db.session.commit()
-        return redirect(url_for(".view_equipment_type"))
-
-    deleteForm = DeleteForm()
-
-    return render_template(
-        "equipment/gestion/equipmentType/displayDetail.html",
-        equipmentType=equipmentType,
-        formAjoutModel=formAjoutModel,
-        formEdit=formEdit,
-        deleteForm=deleteForm,
-    )
-
-
-<<<<<<< HEAD
-=======
-@blueprint.route("/equipment_type/<int:typeId>/edit", methods=["GET", "POST"])
-def edit_equipment_type(typeId):
-
-    typeModified = EquipmentType.query.get(typeId)
-    formEdit = EquipmentTypeForm(obj=typeModified)
-
-    if formEdit.validate_on_submit():
-        typeModified.name = formEdit.name.data
-        typeModified.price = float(formEdit.price.data)
-        typeModified.save_typeImg(formEdit.imageType_file.data)
-        db.session.commit()
-        return redirect(url_for(".view_equipment_type"))
-
-    listEquipmentType = EquipmentType.query.all()
-    formAjout = EquipmentTypeForm()
-
-    return render_template(
-        "equipment/gestion/equipmentType/displayAll.html",
-        listEquipmentType=listEquipmentType,
-        formAjout=formAjout,
-        formEdit=formEdit,
-        typeId=typeId,
-    )
-
-
-@blueprint.route("/delete_equipmentType/<int:equipmentTypeId>", methods=["POST"])
-def delete_equipment_type(equipmentTypeId):
-    """Route to delete a specific type"""
-    equipmentType = EquipmentType.query.get(equipmentTypeId)
-    db.session.delete(equipmentType)
-    return redirect(url_for(".view_equipment"))
-
-
->>>>>>> 5f4444a9
-@blueprint.route(
-    "/equipment_type/<int:typeId>/model<int:modelId>", methods=["GET", "POST"]
-)
-def edit_equipment_model(typeId, modelId):
-    """
-    Unused route
-    """
-    equipmentModelModified = EquipmentModel.query.get(modelId)
-    formEditModel = EquipmentModelForm(obj=equipmentModelModified)
-
-    if formEditModel.validate_on_submit():
-
-        equipmentModelModified.name = formEditModel.name.data
-        equipmentModelModified.equipment_type_id = formEditModel.equipmentType.data
-        db.session.commit()
-        return redirect(url_for(".detail_equipment_type", typeId=typeId))
-
-    typeSelected = EquipmentType.query.get(typeId)
-    formAjoutModel = EquipmentModelForm()
-    listEquipmentModel = EquipmentModel.query.all()
-    deleteFormModel = DeleteForm()
-    return render_template(
-        "equipment/gestion/equipmentType/displayDetail.html",
-        listEquipmentModel=listEquipmentModel,
-        formAjoutModel=formAjoutModel,
-        equipmentType=typeSelected,
-        formEditModel=formEditModel,
-        modelId=modelId,
-        deleteFormModel=deleteFormModel,
-    )
-
-
-# -------------------------------------------------------------------------------------------------------
-
-# ------------------------------------------- EQUIPMENT ---------------------------------------------------
-
-
-@blueprint.route("/stock", methods=["GET", "POST"])
-def view_equipment_stock():
-    """
-    Show all the equipments
-    """
-    addEquipmentForm = EquipmentForm()
-
-    if addEquipmentForm.validate_on_submit():
-        new_equipment = Equipment()
-        new_equipment.reference = addEquipmentForm.reference.data
-        new_equipment.purchaseDate = addEquipmentForm.purchaseDate.data
-        new_equipment.purchasePrice = addEquipmentForm.purchasePrice.data
-        new_equipment.equipment_model_id = addEquipmentForm.equipment_model_id.data
-        db.session.add(new_equipment)
-        db.session.commit()
-        return redirect(url_for(".view_equipment_stock"))
-
-    equipmentTypeList = EquipmentType.query.all()
-
-    deleteForm = DeleteForm()
-
-    return render_template(
-        "equipment/gestion/equipment/displayAll.html",
-        equipmentTypeList=equipmentTypeList,
-        addEquipmentForm=addEquipmentForm,
-        deleteForm=deleteForm,
-    )
-
-
-@blueprint.route("/stock/detail_equipment/<int:equipment_id>", methods=["GET", "POST"])
-def detail_equipment(equipment_id):
-    """
-    Show the detail af an equipment and a form to edit it
-    """
-    equipmentSelected = Equipment.query.get(equipment_id)
-
-    editEquipmentForm = EquipmentForm(obj=equipmentSelected)
-
-    if editEquipmentForm.validate_on_submit():
-        equipmentSelected.reference = editEquipmentForm.reference.data
-        equipmentSelected.purchaseDate = editEquipmentForm.purchaseDate.data
-        equipmentSelected.purchasePrice = editEquipmentForm.purchasePrice.data
-        equipmentSelected.equipment_model_id = editEquipmentForm.equipment_model_id.data
-        db.session.commit()
-        return redirect(url_for(".detail_equipment", equipment_id=equipment_id))
-
-    deleteForm = DeleteForm()
-
-    return render_template(
-        "equipment/gestion/equipment/displayDetail.html",
-        equipment=equipmentSelected,
-        deleteForm=deleteForm,
-        editEquipmentForm=editEquipmentForm,
-    )
-
-
-# ---------------------------------------- DELETE ROUTES-------------------------------------------------
-
-
-@blueprint.route("/delete_equipment/<int:equipmentId>", methods=["POST"])
-def delete_equipment(equipmentId):
-    """
-    Route to delete a specific equipment
-    """
-    del_equipment = Equipment.query.get(equipmentId)
-    db.session.delete(del_equipment)
-    return redirect(url_for(".view_equipment_stock"))
-
-
-@blueprint.route("/delete_equipmentModel/<int:modelId>", methods=["POST"])
-def delete_equipment_model(modelId):
-    """
-    Route to delete a specific model from an equipment type
-    """
-    model = EquipmentModel.query.get(modelId)
-    typeId = model.equipmentType.id
-    db.session.delete(model)
-    return redirect(url_for(".detail_equipment_type", typeId=typeId))
-
-
-# ----------------------------------------------------------------------------------------------------------
-
-
-def create_equipments_in_bdd():
-    """
-    Initiate the DB : put fake data to simulate what the pages would look like
-    """
-    if EquipmentType.query.all() == []:
-        equipmentsTypes = {
-            "DVA": {
-                "DVA Evo 3 + ": [
-                    "DV 03",
-                    "DV 31",
-                    "DV 42",
-                    "DV 43",
-                    "DV 44",
-                    "DV 45",
-                ],
-                "DVA Evo 3 +": [
-                    "DV 06",
-                    "DV 07",
-                    "DV 08",
-                    "DV 09",
-                    "DV 20",
-                    "DV 23",
-                    "DV 25",
-                    "DV 27",
-                    "DV 29",
-                ],
-                "DVA EVO 3 +": [
-                    "DV 11",
-                    "DV 14",
-                ],
-                "DVA ELEMENT MAMMUT": [
-                    "DV 35",
-                    "DV 36",
-                    "DV 37",
-                    "DV 38",
-                    "DV 39",
-                    "DV 66",
-                ],
-                "DVA ADVENCED ": [
-                    "DV 50",
-                    "DV 51",
-                ],
-                "DVA EVOLUTION + ": [
-                    "DV 55",
-                    "DV 56",
-                    "DV 57",
-                    "DV 58",
-                ],
-                "DVA ORTOVOX BLEU": [
-                    "DV 68",
-                ],
-                "DVA ARVA NEO": [
-                    "DV 70",
-                    "DV 71",
-                    "DV 72",
-                    "DV 74",
-                    "DV 75",
-                    "DV 76",
-                    "DV 77",
-                    "DV 78",
-                    "DV 79",
-                ],
-                "DVA MANNUT PULSE": [
-                    "DV 91",
-                ],
-                "DVA PIEPS": [
-                    "DV 92",
-                ],
-            },
-            "BAUDRIER": {
-                "Baudrier": [
-                    "BD 01",
-                    "BD 02",
-                    "BD 03",
-                    "BD 04",
-                    "BD 05",
-                ],
-            },
-            "LONGES": {
-                "Longe camp ": [
-                    "LN 01",
-                    "LN 02",
-                ],
-                "Longe Petzl": [
-                    "LN 03",
-                ],
-                "Longe CT climbing": [
-                    "LN 04",
-                    "LN 05",
-                    "LN 06",
-                ],
-            },
-            "CASQUE": {
-                "Casque camp comb": [
-                    "CS 01",
-                    "CS 02",
-                    "CS 03",
-                    "CS 04",
-                    "CS 05",
-                    "CS 06",
-                    "CS 07",
-                    "CS 08",
-                    "CS 09",
-                    "CS 10",
-                ],
-            },
-            "PIOLETS": {
-                "piolets Scorpio ": [
-                    "PL 01",
-                    "PL 02",
-                    "PL 03",
-                    "PL 04",
-                    "PL 05",
-                    "PL 06",
-                    "PL 07",
-                    "PL 08",
-                    "PL 09",
-                    "PL 10",
-                    "PL 11",
-                    "PL 12",
-                    "PL 13",
-                    "PL 14",
-                    "PL 15",
-                ],
-                "piolets Air tec EVO ": [
-                    "PL 16",
-                    "PL 17",
-                    "PL 18",
-                    "PL 19",
-                    "PL 20",
-                    "PL 21",
-                    "PL 22",
-                    "PL 23",
-                    "PL 24",
-                    "PL 25",
-                    "PL 26",
-                ],
-                "piolets cascade  camp panne": [
-                    "PL 27",
-                    "PL 28",
-                    "PL 29",
-                    "PL 30",
-                    "PL 40",
-                    "PL 41",
-                    "PL 42",
-                ],
-                "piolets cascade  camp marteau": [
-                    "PL 31",
-                    "PL 32",
-                    "PL 33",
-                    "PL 34",
-                    "PL 35",
-                    "PL 36",
-                    "PL 37",
-                    "PL 38",
-                    "PL 43",
-                    "PL 44",
-                    "PL 45",
-                    "PL 46",
-                    "PL 47",
-                ],
-                "piolets CharletMocascade21": [
-                    "PL 39",
-                ],
-                "piolet rando glacire": [
-                    "PL 48",
-                    "PL 49",
-                    "PL 50",
-                ],
-            },
-            "BATONS MARCHE NORDIQUE": {
-                "Batons forza 115": [
-                    "BN 02",
-                ],
-                "Batons spirit tlscopiques": [
-                    "BN 03",
-                ],
-                "Batons carbone tlscopique": [
-                    "BN 04",
-                ],
-            },
-            "PELLE": {
-                "Mini Pelle  ARVA ": [
-                    "PE 01",
-                    "PE 02",
-                    "PE 03",
-                    "PE 04",
-                    "PE 05",
-                    "PE 06",
-                    "PE 07",
-                    "PE 08",
-                    "PE 09",
-                    "PE 10",
-                    "PE 11",
-                    "PE 12",
-                    "PE 13",
-                    "PE 14",
-                    "PE 15",
-                    "PE 16",
-                    "PE 17",
-                ],
-                "Pelle  NICK IMPEX": [
-                    "PE 18",
-                    "PE 20",
-                    "PE 21",
-                ],
-                "Pelle ": [
-                    "PE 19",
-                ],
-                "Pelle BLACK ": [
-                    "PE 22",
-                    "PE 23",
-                    "PE 24",
-                    "PE 25",
-                ],
-                "Pelle  ARVA ": [
-                    "PE 26",
-                    "PE 27",
-                    "PE 28",
-                    "PE 29",
-                    "PE 30",
-                ],
-            },
-            "SONDE": {
-                "Sondes Procable ": [
-                    "SO 1",
-                    "SO 2",
-                    "SO 3",
-                    "SO 4",
-                    "SO 5",
-                    "SO 8",
-                    "SO 18",
-                ],
-                "Autre sonde ": [
-                    "SO 19",
-                    "SO 20",
-                    "SO 21",
-                    "SO 22",
-                    "SO 24",
-                    "SO 25",
-                ],
-                "SONDES non repr": [
-                    "SO 27",
-                ],
-                "SONDES RECENTES": [
-                    "SO 9",
-                    "SO 10",
-                ],
-                "Sonde ARVA light 2,4": [
-                    "SO 11",
-                    "SO 13",
-                    "SO 14",
-                    "SO 15",
-                    "SO 16",
-                ],
-            },
-            "CRAMPONS": {
-                "Crampons Vasak": [
-                    "CR 01",
-                    "CR 02",
-                    "CR 03",
-                    "CR 04",
-                    "CR 05",
-                    "CR 06",
-                    "CR 07",
-                    "CR 08",
-                    "CR 09",
-                    "CR 10",
-                ],
-                "Crampons Sarken": [
-                    "CR 11",
-                    "CR 12",
-                    "CR 13",
-                    "CR 14",
-                    "CR 15",
-                    "CR 16",
-                    "CR 17",
-                    "CR 18",
-                    "CR 19",
-                    "CR 20",
-                ],
-                "Crampons Grivel": [
-                    "CR 21",
-                    "CR 22",
-                    "CR 23",
-                    "CR 24",
-                    "CR 25",
-                    "CR 29",
-                    "CR 32",
-                    "CR 33",
-                    "CR 34",
-                ],
-                "Crampons Grivel automatique": [
-                    "CR 26",
-                    "CR 27",
-                    "CR 28",
-                ],
-                "Crampons CT climbing": [
-                    "CR 30",
-                    "CR 31",
-                ],
-            },
-            "RAQUETTES NEIGE": {
-                "Raquettes  neige classiques TSL 225": [
-                    "RQ 09",
-                    "RQ 46",
-                    "RQ 19",
-                    "RQ 22",
-                    "RQ 44",
-                    "RQ 12",
-                    "RQ 45 ",
-                ],
-                "Raq  neige rapid fix  BALDAS": [
-                    "RQ 41",
-                    "RQ 10",
-                    "RQ 42",
-                    "RQ 40",
-                ],
-                "TSL 710": [
-                    "RQ 14",
-                ],
-                "TSL identifi 9": [
-                    "RQ 15",
-                ],
-                "": [
-                    "RQ 51",
-                ],
-            },
-            "RAQUETTES SURF": {
-                "Raquettes MSR EVO surf ": [
-                    "RS 01",
-                    "RS 02",
-                    "RS 03",
-                    "RS 04",
-                    "RS 05",
-                    "RS 06",
-                    "RS 07",
-                ],
-            },
-        }
-        for eType in equipmentsTypes:
-            equipmentType = EquipmentType()
-            print(eType[1])
-            equipmentType.name = eType[0]
-            equipmentType.price = 5.5
-            equipmentType.models = []
-            for model in eType[1].items():
-                equipmentModel = EquipmentModel()
-                equipmentModel.name = model[0]
-                equipmentModel.equipments = []
-                for refEquipment in model[1]:
-                    equipment = Equipment()
-                    equipment.purchaseDate = datetime.datetime.now()
-                    equipment.reference = refEquipment
-                    equipment.purchasePrice = 15.50
-                    equipmentModel.equipments.append(equipment)
-
-                equipmentType.models.append(equipmentModel)
-            db.session.add(equipmentType)
-            db.session.commit()
+""" Module for equipment related route
+
+This modules contains the /equipment Blueprint
+"""
+import datetime
+from flask import render_template, redirect, url_for
+from flask import Blueprint
+
+
+from ..forms.equipment import (
+    EquipmentTypeForm,
+    DeleteForm,
+    EquipmentModelForm,
+    EquipmentForm,
+)
+
+
+from ..models import db, Equipment, EquipmentType, EquipmentModel
+
+
+blueprint = Blueprint("equipment", __name__, url_prefix="/equipment")
+""" Equipment blueprint
+
+This blueprint contains all routes for reservations and equipment
+"""
+
+
+@blueprint.route("/", methods=["GET"])
+def view_equipment():
+    """
+    Show the stock situation
+    """
+
+    return render_template(
+        "equipment/gestion/equipment.html",
+    )
+
+
+# --------------------------------------- EQUIPMENT TYPE AND MODELS -------------------------------------------------
+
+
+@blueprint.route("/equipment_type", methods=["GET", "POST"])
+def view_equipment_type():
+    """
+    Show all the equipment types and a form for to add one
+    """
+    formAjout = EquipmentTypeForm()
+    if formAjout.validate_on_submit():
+
+        new_equipment_type = EquipmentType()
+
+        new_equipment_type.name = formAjout.name.data
+        new_equipment_type.price = float(formAjout.price.data)
+        new_equipment_type.save_typeImg(formAjout.imageType_file.data)
+
+        db.session.add(new_equipment_type)
+        db.session.commit()
+        return redirect(url_for(".view_equipment_type"))
+
+    listEquipmentType = EquipmentType.query.all()
+
+    return render_template(
+        "equipment/gestion/equipmentType/displayAll.html",
+        listEquipmentType=listEquipmentType,
+        formAjout=formAjout,
+    )
+
+
+@blueprint.route("/equipment_type/<int:typeId>", methods=["GET", "POST"])
+def detail_equipment_type(typeId):
+    """
+    Show one equipment type and its models
+    """
+    formAjoutModel = EquipmentModelForm()
+    if formAjoutModel.validate_on_submit():
+        new_equipment_model = EquipmentModel()
+        new_equipment_model.name = formAjoutModel.name.data
+        new_equipment_model.equipment_type_id = typeId
+        db.session.add(new_equipment_model)
+        db.session.commit()
+        return redirect(url_for(".detail_equipment_type", typeId=typeId))
+
+    equipmentType = EquipmentType.query.get(typeId)
+    formEdit = EquipmentTypeForm(obj=equipmentType)
+
+    if formEdit.validate_on_submit():
+        equipmentType.name = formEdit.name.data
+        equipmentType.price = float(formEdit.price.data)
+        equipmentType.save_typeImg(formEdit.imageType_file.data)
+        db.session.commit()
+        return redirect(url_for(".view_equipment_type"))
+
+    deleteForm = DeleteForm()
+
+    return render_template(
+        "equipment/gestion/equipmentType/displayDetail.html",
+        equipmentType=equipmentType,
+        formAjoutModel=formAjoutModel,
+        formEdit=formEdit,
+        deleteForm=deleteForm,
+    )
+
+
+@blueprint.route("/equipment_type/<int:typeId>/edit", methods=["GET", "POST"])
+def edit_equipment_type(typeId):
+
+    typeModified = EquipmentType.query.get(typeId)
+    formEdit = EquipmentTypeForm(obj=typeModified)
+
+    if formEdit.validate_on_submit():
+        typeModified.name = formEdit.name.data
+        typeModified.price = float(formEdit.price.data)
+        typeModified.save_typeImg(formEdit.imageType_file.data)
+        db.session.commit()
+        return redirect(url_for(".view_equipment_type"))
+
+    listEquipmentType = EquipmentType.query.all()
+    formAjout = EquipmentTypeForm()
+
+    return render_template(
+        "equipment/gestion/equipmentType/displayAll.html",
+        listEquipmentType=listEquipmentType,
+        formAjout=formAjout,
+        formEdit=formEdit,
+        typeId=typeId,
+    )
+
+
+@blueprint.route("/delete_equipmentType/<int:equipmentTypeId>", methods=["POST"])
+def delete_equipment_type(equipmentTypeId):
+    """Route to delete a specific type"""
+    equipmentType = EquipmentType.query.get(equipmentTypeId)
+    db.session.delete(equipmentType)
+    return redirect(url_for(".view_equipment"))
+
+
+@blueprint.route(
+    "/equipment_type/<int:typeId>/model<int:modelId>", methods=["GET", "POST"]
+)
+def edit_equipment_model(typeId, modelId):
+    """
+    Unused route
+    """
+    equipmentModelModified = EquipmentModel.query.get(modelId)
+    formEditModel = EquipmentModelForm(obj=equipmentModelModified)
+
+    if formEditModel.validate_on_submit():
+
+        equipmentModelModified.name = formEditModel.name.data
+        equipmentModelModified.equipment_type_id = formEditModel.equipmentType.data
+        db.session.commit()
+        return redirect(url_for(".detail_equipment_type", typeId=typeId))
+
+    typeSelected = EquipmentType.query.get(typeId)
+    formAjoutModel = EquipmentModelForm()
+    listEquipmentModel = EquipmentModel.query.all()
+    deleteFormModel = DeleteForm()
+    return render_template(
+        "equipment/gestion/equipmentType/displayDetail.html",
+        listEquipmentModel=listEquipmentModel,
+        formAjoutModel=formAjoutModel,
+        equipmentType=typeSelected,
+        formEditModel=formEditModel,
+        modelId=modelId,
+        deleteFormModel=deleteFormModel,
+    )
+
+
+# -------------------------------------------------------------------------------------------------------
+
+# ------------------------------------------- EQUIPMENT ---------------------------------------------------
+
+
+@blueprint.route("/stock", methods=["GET", "POST"])
+def view_equipment_stock():
+    """
+    Show all the equipments
+    """
+    addEquipmentForm = EquipmentForm()
+
+    if addEquipmentForm.validate_on_submit():
+        new_equipment = Equipment()
+        new_equipment.reference = addEquipmentForm.reference.data
+        new_equipment.purchaseDate = addEquipmentForm.purchaseDate.data
+        new_equipment.purchasePrice = addEquipmentForm.purchasePrice.data
+        new_equipment.equipment_model_id = addEquipmentForm.equipment_model_id.data
+        db.session.add(new_equipment)
+        db.session.commit()
+        return redirect(url_for(".view_equipment_stock"))
+
+    equipmentTypeList = EquipmentType.query.all()
+
+    deleteForm = DeleteForm()
+
+    return render_template(
+        "equipment/gestion/equipment/displayAll.html",
+        equipmentTypeList=equipmentTypeList,
+        addEquipmentForm=addEquipmentForm,
+        deleteForm=deleteForm,
+    )
+
+
+@blueprint.route("/stock/detail_equipment/<int:equipment_id>", methods=["GET", "POST"])
+def detail_equipment(equipment_id):
+    """
+    Show the detail af an equipment and a form to edit it
+    """
+    equipmentSelected = Equipment.query.get(equipment_id)
+
+    editEquipmentForm = EquipmentForm(obj=equipmentSelected)
+
+    if editEquipmentForm.validate_on_submit():
+        equipmentSelected.reference = editEquipmentForm.reference.data
+        equipmentSelected.purchaseDate = editEquipmentForm.purchaseDate.data
+        equipmentSelected.purchasePrice = editEquipmentForm.purchasePrice.data
+        equipmentSelected.equipment_model_id = editEquipmentForm.equipment_model_id.data
+        db.session.commit()
+        return redirect(url_for(".detail_equipment", equipment_id=equipment_id))
+
+    deleteForm = DeleteForm()
+
+    return render_template(
+        "equipment/gestion/equipment/displayDetail.html",
+        equipment=equipmentSelected,
+        deleteForm=deleteForm,
+        editEquipmentForm=editEquipmentForm,
+    )
+
+
+# ---------------------------------------- DELETE ROUTES-------------------------------------------------
+
+
+@blueprint.route("/delete_equipment/<int:equipmentId>", methods=["POST"])
+def delete_equipment(equipmentId):
+    """
+    Route to delete a specific equipment
+    """
+    del_equipment = Equipment.query.get(equipmentId)
+    db.session.delete(del_equipment)
+    return redirect(url_for(".view_equipment_stock"))
+
+
+@blueprint.route("/delete_equipmentModel/<int:modelId>", methods=["POST"])
+def delete_equipment_model(modelId):
+    """
+    Route to delete a specific model from an equipment type
+    """
+    model = EquipmentModel.query.get(modelId)
+    typeId = model.equipmentType.id
+    db.session.delete(model)
+    return redirect(url_for(".detail_equipment_type", typeId=typeId))
+
+
+# ----------------------------------------------------------------------------------------------------------
+
+
+def create_equipments_in_bdd():
+    """
+    Initiate the DB : put fake data to simulate what the pages would look like
+    """
+    if EquipmentType.query.all() == []:
+        equipmentsTypes = {
+            "DVA": {
+                "DVA Evo 3 + ": [
+                    "DV 03",
+                    "DV 31",
+                    "DV 42",
+                    "DV 43",
+                    "DV 44",
+                    "DV 45",
+                ],
+                "DVA Evo 3 +": [
+                    "DV 06",
+                    "DV 07",
+                    "DV 08",
+                    "DV 09",
+                    "DV 20",
+                    "DV 23",
+                    "DV 25",
+                    "DV 27",
+                    "DV 29",
+                ],
+                "DVA EVO 3 +": [
+                    "DV 11",
+                    "DV 14",
+                ],
+                "DVA ELEMENT MAMMUT": [
+                    "DV 35",
+                    "DV 36",
+                    "DV 37",
+                    "DV 38",
+                    "DV 39",
+                    "DV 66",
+                ],
+                "DVA ADVENCED ": [
+                    "DV 50",
+                    "DV 51",
+                ],
+                "DVA EVOLUTION + ": [
+                    "DV 55",
+                    "DV 56",
+                    "DV 57",
+                    "DV 58",
+                ],
+                "DVA ORTOVOX BLEU": [
+                    "DV 68",
+                ],
+                "DVA ARVA NEO": [
+                    "DV 70",
+                    "DV 71",
+                    "DV 72",
+                    "DV 74",
+                    "DV 75",
+                    "DV 76",
+                    "DV 77",
+                    "DV 78",
+                    "DV 79",
+                ],
+                "DVA MANNUT PULSE": [
+                    "DV 91",
+                ],
+                "DVA PIEPS": [
+                    "DV 92",
+                ],
+            },
+            "BAUDRIER": {
+                "Baudrier": [
+                    "BD 01",
+                    "BD 02",
+                    "BD 03",
+                    "BD 04",
+                    "BD 05",
+                ],
+            },
+            "LONGES": {
+                "Longe camp ": [
+                    "LN 01",
+                    "LN 02",
+                ],
+                "Longe Petzl": [
+                    "LN 03",
+                ],
+                "Longe CT climbing": [
+                    "LN 04",
+                    "LN 05",
+                    "LN 06",
+                ],
+            },
+            "CASQUE": {
+                "Casque camp comb": [
+                    "CS 01",
+                    "CS 02",
+                    "CS 03",
+                    "CS 04",
+                    "CS 05",
+                    "CS 06",
+                    "CS 07",
+                    "CS 08",
+                    "CS 09",
+                    "CS 10",
+                ],
+            },
+            "PIOLETS": {
+                "piolets Scorpio ": [
+                    "PL 01",
+                    "PL 02",
+                    "PL 03",
+                    "PL 04",
+                    "PL 05",
+                    "PL 06",
+                    "PL 07",
+                    "PL 08",
+                    "PL 09",
+                    "PL 10",
+                    "PL 11",
+                    "PL 12",
+                    "PL 13",
+                    "PL 14",
+                    "PL 15",
+                ],
+                "piolets Air tec EVO ": [
+                    "PL 16",
+                    "PL 17",
+                    "PL 18",
+                    "PL 19",
+                    "PL 20",
+                    "PL 21",
+                    "PL 22",
+                    "PL 23",
+                    "PL 24",
+                    "PL 25",
+                    "PL 26",
+                ],
+                "piolets cascade  camp panne": [
+                    "PL 27",
+                    "PL 28",
+                    "PL 29",
+                    "PL 30",
+                    "PL 40",
+                    "PL 41",
+                    "PL 42",
+                ],
+                "piolets cascade  camp marteau": [
+                    "PL 31",
+                    "PL 32",
+                    "PL 33",
+                    "PL 34",
+                    "PL 35",
+                    "PL 36",
+                    "PL 37",
+                    "PL 38",
+                    "PL 43",
+                    "PL 44",
+                    "PL 45",
+                    "PL 46",
+                    "PL 47",
+                ],
+                "piolets CharletMocascade21": [
+                    "PL 39",
+                ],
+                "piolet rando glacire": [
+                    "PL 48",
+                    "PL 49",
+                    "PL 50",
+                ],
+            },
+            "BATONS MARCHE NORDIQUE": {
+                "Batons forza 115": [
+                    "BN 02",
+                ],
+                "Batons spirit tlscopiques": [
+                    "BN 03",
+                ],
+                "Batons carbone tlscopique": [
+                    "BN 04",
+                ],
+            },
+            "PELLE": {
+                "Mini Pelle  ARVA ": [
+                    "PE 01",
+                    "PE 02",
+                    "PE 03",
+                    "PE 04",
+                    "PE 05",
+                    "PE 06",
+                    "PE 07",
+                    "PE 08",
+                    "PE 09",
+                    "PE 10",
+                    "PE 11",
+                    "PE 12",
+                    "PE 13",
+                    "PE 14",
+                    "PE 15",
+                    "PE 16",
+                    "PE 17",
+                ],
+                "Pelle  NICK IMPEX": [
+                    "PE 18",
+                    "PE 20",
+                    "PE 21",
+                ],
+                "Pelle ": [
+                    "PE 19",
+                ],
+                "Pelle BLACK ": [
+                    "PE 22",
+                    "PE 23",
+                    "PE 24",
+                    "PE 25",
+                ],
+                "Pelle  ARVA ": [
+                    "PE 26",
+                    "PE 27",
+                    "PE 28",
+                    "PE 29",
+                    "PE 30",
+                ],
+            },
+            "SONDE": {
+                "Sondes Procable ": [
+                    "SO 1",
+                    "SO 2",
+                    "SO 3",
+                    "SO 4",
+                    "SO 5",
+                    "SO 8",
+                    "SO 18",
+                ],
+                "Autre sonde ": [
+                    "SO 19",
+                    "SO 20",
+                    "SO 21",
+                    "SO 22",
+                    "SO 24",
+                    "SO 25",
+                ],
+                "SONDES non repr": [
+                    "SO 27",
+                ],
+                "SONDES RECENTES": [
+                    "SO 9",
+                    "SO 10",
+                ],
+                "Sonde ARVA light 2,4": [
+                    "SO 11",
+                    "SO 13",
+                    "SO 14",
+                    "SO 15",
+                    "SO 16",
+                ],
+            },
+            "CRAMPONS": {
+                "Crampons Vasak": [
+                    "CR 01",
+                    "CR 02",
+                    "CR 03",
+                    "CR 04",
+                    "CR 05",
+                    "CR 06",
+                    "CR 07",
+                    "CR 08",
+                    "CR 09",
+                    "CR 10",
+                ],
+                "Crampons Sarken": [
+                    "CR 11",
+                    "CR 12",
+                    "CR 13",
+                    "CR 14",
+                    "CR 15",
+                    "CR 16",
+                    "CR 17",
+                    "CR 18",
+                    "CR 19",
+                    "CR 20",
+                ],
+                "Crampons Grivel": [
+                    "CR 21",
+                    "CR 22",
+                    "CR 23",
+                    "CR 24",
+                    "CR 25",
+                    "CR 29",
+                    "CR 32",
+                    "CR 33",
+                    "CR 34",
+                ],
+                "Crampons Grivel automatique": [
+                    "CR 26",
+                    "CR 27",
+                    "CR 28",
+                ],
+                "Crampons CT climbing": [
+                    "CR 30",
+                    "CR 31",
+                ],
+            },
+            "RAQUETTES NEIGE": {
+                "Raquettes  neige classiques TSL 225": [
+                    "RQ 09",
+                    "RQ 46",
+                    "RQ 19",
+                    "RQ 22",
+                    "RQ 44",
+                    "RQ 12",
+                    "RQ 45 ",
+                ],
+                "Raq  neige rapid fix  BALDAS": [
+                    "RQ 41",
+                    "RQ 10",
+                    "RQ 42",
+                    "RQ 40",
+                ],
+                "TSL 710": [
+                    "RQ 14",
+                ],
+                "TSL identifi 9": [
+                    "RQ 15",
+                ],
+                "": [
+                    "RQ 51",
+                ],
+            },
+            "RAQUETTES SURF": {
+                "Raquettes MSR EVO surf ": [
+                    "RS 01",
+                    "RS 02",
+                    "RS 03",
+                    "RS 04",
+                    "RS 05",
+                    "RS 06",
+                    "RS 07",
+                ],
+            },
+        }
+        for eType in equipmentsTypes:
+            equipmentType = EquipmentType()
+            print(eType[1])
+            equipmentType.name = eType[0]
+            equipmentType.price = 5.5
+            equipmentType.models = []
+            for model in eType[1].items():
+                equipmentModel = EquipmentModel()
+                equipmentModel.name = model[0]
+                equipmentModel.equipments = []
+                for refEquipment in model[1]:
+                    equipment = Equipment()
+                    equipment.purchaseDate = datetime.datetime.now()
+                    equipment.reference = refEquipment
+                    equipment.purchasePrice = 15.50
+                    equipmentModel.equipments.append(equipment)
+
+                equipmentType.models.append(equipmentModel)
+            db.session.add(equipmentType)
+            db.session.commit()