--- conflicted
+++ resolved
@@ -496,7 +496,6 @@
         """
         return self.has_role(RoleIds.all_event_creator_roles())
 
-<<<<<<< HEAD
     def can_manage_equipment(self):
         """Check if user has an equipment_manager role.
 
@@ -514,7 +513,6 @@
         """
 
         return self.has_role(RoleIds.all_reservation_management_roles())
-=======
     def can_lead_at_least_one_activity(self):
         """Check if user has a role which allow him to lead at least one activity.
 
@@ -524,7 +522,6 @@
         :rtype: boolean
         """
         return self.has_role(RoleIds.all_activity_leader_roles())
->>>>>>> e05a570d
 
     def can_lead_activity(self, activity_id):
         """Check if user has a role which allow him to lead a specific activity.
