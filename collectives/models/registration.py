--- conflicted
+++ resolved
@@ -1,11 +1,8 @@
 """Module for registration related classes
 """
 
-<<<<<<< HEAD
+from operator import attrgetter
 from sqlalchemy.sql import func
-=======
-from operator import attrgetter
->>>>>>> 50567637
 from collectives.models.globals import db
 from collectives.models.utils import ChoiceEnum
 
