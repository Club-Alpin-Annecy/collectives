""" API for equipement.

"""
import json

from flask import url_for
from marshmallow import fields

from collectives.models.equipment import Equipment, EquipmentType

from .common import blueprint, marshmallow


def photo_uri(equipmentType):
    """Generate an URI for event image using Flask-Images.

    Returned images are thumbnail of 200x130 px.

    :param event: Event which will be used to get the image.
    :type event: :py:class:`collectives.models.event.Event`
    :return: The URL to the thumbnail
    :rtype: string
    """
    if equipmentType.pathImg is not None:
        return url_for(
            "static", filename="uploads/typeEquipmentImg/" + equipmentType.pathImg
        )
    return url_for("static", filename="img/icon/ionicon/md-images.svg")


def equipmentType_uri(equipmentType):
    return url_for("equipment.detail_equipment_type", typeId=equipmentType.id)


class EquipmentTypeSchema(marshmallow.Schema):
    """Schema to describe equipment types"""

    pathImg = fields.Function(photo_uri)
    urlEquipmentTypeDetail = fields.Function(
        lambda equipmentType: url_for(
            "equipment.detail_equipment_type", typeId=equipmentType.id
        )
    )

    class Meta:
        """Fields to expose"""

        fields = ("id", "name", "pathImg", "price", "deposit", "urlEquipmentTypeDetail")

<<<<<<< HEAD
=======

>>>>>>> fd67ffdb
@blueprint.route("/equipementType")
def equipemntType():
    query = EquipmentType.query.all()

    data = EquipmentTypeSchema(many=True).dump(query)

<<<<<<< HEAD
    return json.dumps(data), 200, {"content-type": "application/json"}


def getModelNameFromAnEquipment(equipment):
    return equipment.model.name

def getAnEquipemtnTypeNameFromAnEquipment(equipment):
    return equipment.model.equipmentType.name

class EquipmentSchema(marshmallow.Schema):
    """Schema to describe equipment"""
    typeName=fields.Function(lambda obj: obj.model.equipmentType.name)
    urlEquipmentTypeDetail=fields.Function(lambda obj: 
        url_for("equipment.detail_equipment_type",
            typeId=obj.model.equipmentType.id
        )
    )
    modelName = fields.Function(lambda obj: obj.model.name)
    statusName = fields.Function(lambda obj: obj.status.display_name())

    equipmentURL=fields.Function(lambda obj: 
        url_for("equipment.detail_equipment",
            equipment_id=obj.id
        )
    )


    class Meta:
        """Fields to expose"""

        fields = (
            "reference", 
            "modelName", 
            "typeName", 
            "statusName",
            "equipmentURL", 
            "urlEquipmentTypeDetail"
        )


@blueprint.route("/equipement")
def equipemnt():
   

    query = Equipment.query.all()

    data = EquipmentSchema(many=True).dump(query)

=======
    print(
        "-----------------------------------------------------------------------------------------------------------------------------------------------------"
    )
>>>>>>> fd67ffdb
    return json.dumps(data), 200, {"content-type": "application/json"}<|MERGE_RESOLUTION|>--- conflicted
+++ resolved
@@ -47,17 +47,12 @@
 
         fields = ("id", "name", "pathImg", "price", "deposit", "urlEquipmentTypeDetail")
 
-<<<<<<< HEAD
-=======
-
->>>>>>> fd67ffdb
 @blueprint.route("/equipementType")
 def equipemntType():
     query = EquipmentType.query.all()
 
     data = EquipmentTypeSchema(many=True).dump(query)
 
-<<<<<<< HEAD
     return json.dumps(data), 200, {"content-type": "application/json"}
 
 
@@ -106,9 +101,4 @@
 
     data = EquipmentSchema(many=True).dump(query)
 
-=======
-    print(
-        "-----------------------------------------------------------------------------------------------------------------------------------------------------"
-    )
->>>>>>> fd67ffdb
     return json.dumps(data), 200, {"content-type": "application/json"}