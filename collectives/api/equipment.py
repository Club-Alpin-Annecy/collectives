--- conflicted
+++ resolved
@@ -6,11 +6,8 @@
 from flask import url_for
 from marshmallow import fields
 
-<<<<<<< HEAD
-from collectives.models.equipment import EquipmentModel, EquipmentType
-=======
-from collectives.models.equipment import Equipment, EquipmentType
->>>>>>> 26b6d05a
+from collectives.models.equipment import Equipment, EquipmentType, EquipmentModel
+
 
 from .common import blueprint, marshmallow
 
@@ -52,42 +49,21 @@
         fields = ("id", "name", "pathImg", "price", "deposit", "urlEquipmentTypeDetail")
 
 
-<<<<<<< HEAD
-
 class EquipmentModelSchema(marshmallow.Schema):
     """Schema to describe equipemnt model"""
 
-    
     class Meta:
         """Fields to expose"""
 
         fields = ("id", "name")
 
-=======
->>>>>>> 26b6d05a
+
 @blueprint.route("/equipementType")
 def equipemntType():
     query = EquipmentType.query.all()
 
     data = EquipmentTypeSchema(many=True).dump(query)
 
-<<<<<<< HEAD
-    print('-----------------------------------------------------------------------------------------------------------------------------------------------------')
-    return json.dumps(data), 200, {"content-type": "application/json"}
-
-
-
-
-@blueprint.route("/modelsfromtype/<int:typeId>")
-def equipemntModel(typeId):
-   
-
-    query = EquipmentModel.query.all()
-    query = EquipmentType.query.get(typeId).models
-    
-
-    data = EquipmentModelSchema(many=True).dump(query)
-=======
     return json.dumps(data), 200, {"content-type": "application/json"}
 
 
@@ -134,6 +110,16 @@
     query = Equipment.query.all()
 
     data = EquipmentSchema(many=True).dump(query)
->>>>>>> 26b6d05a
+
+    return json.dumps(data), 200, {"content-type": "application/json"}
+
+
+@blueprint.route("/modelsfromtype/<int:typeId>")
+def equipemntModel(typeId):
+
+    query = EquipmentModel.query.all()
+    query = EquipmentType.query.get(typeId).models
+
+    data = EquipmentModelSchema(many=True).dump(query)
 
     return json.dumps(data), 200, {"content-type": "application/json"}