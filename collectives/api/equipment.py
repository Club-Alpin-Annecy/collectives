""" API for equipement.

"""
import json

from flask import url_for
from marshmallow import fields

from collectives.models.equipment import EquipmentType

<<<<<<< HEAD
=======

>>>>>>> f4638bfc
from .common import blueprint, marshmallow


def photo_uri(equipmentType):
    """Generate an URI for event image using Flask-Images.

    Returned images are thumbnail of 200x130 px.

    :param event: Event which will be used to get the image.
    :type event: :py:class:`collectives.models.event.Event`
    :return: The URL to the thumbnail
    :rtype: string
    """
    if equipmentType.pathImg is not None:
        return url_for(
            "static", filename="uploads/typeEquipmentImg/" + equipmentType.pathImg
        )
    return url_for("static", filename="img/icon/ionicon/md-images.svg")


def equipmentType_uri(equipmentType):
<<<<<<< HEAD

    return url_for("equipment.detail_equipment_type", typeId=equipmentType.id)

=======
    return url_for("equipment.detail_equipment_type",typeId=equipmentType.id)
>>>>>>> f4638bfc

class EquipmentTypeSchema(marshmallow.Schema):
    """Schema to describe activity types"""

    pathImg = fields.Function(photo_uri)
<<<<<<< HEAD
    urlEquipmentTypeDetail = fields.Function(
        lambda equipmentType: url_for(
            "equipment.detail_equipment_type", typeId=equipmentType.id
        )
    )

=======
    urlEquipmentTypeDetail=fields.Function(lambda equipmentType: url_for("equipment.detail_equipment_type",typeId=equipmentType.id))
>>>>>>> f4638bfc
    class Meta:
        """Fields to expose"""
        fields = ("id", "name", "pathImg", "price", "deposit", "urlEquipmentTypeDetail")


@blueprint.route("/equipementType")
def equipemntType():
<<<<<<< HEAD

=======
>>>>>>> f4638bfc
    query = EquipmentType.query.all()

    data = EquipmentTypeSchema(many=True).dump(query)

    print(
        "-----------------------------------------------------------------------------------------------------------------------------------------------------"
    )
    return json.dumps(data), 200, {"content-type": "application/json"}<|MERGE_RESOLUTION|>--- conflicted
+++ resolved
@@ -8,10 +8,6 @@
 
 from collectives.models.equipment import EquipmentType
 
-<<<<<<< HEAD
-=======
-
->>>>>>> f4638bfc
 from .common import blueprint, marshmallow
 
 
@@ -33,39 +29,27 @@
 
 
 def equipmentType_uri(equipmentType):
-<<<<<<< HEAD
-
     return url_for("equipment.detail_equipment_type", typeId=equipmentType.id)
 
-=======
-    return url_for("equipment.detail_equipment_type",typeId=equipmentType.id)
->>>>>>> f4638bfc
 
 class EquipmentTypeSchema(marshmallow.Schema):
     """Schema to describe activity types"""
 
     pathImg = fields.Function(photo_uri)
-<<<<<<< HEAD
     urlEquipmentTypeDetail = fields.Function(
         lambda equipmentType: url_for(
             "equipment.detail_equipment_type", typeId=equipmentType.id
         )
     )
 
-=======
-    urlEquipmentTypeDetail=fields.Function(lambda equipmentType: url_for("equipment.detail_equipment_type",typeId=equipmentType.id))
->>>>>>> f4638bfc
     class Meta:
         """Fields to expose"""
+
         fields = ("id", "name", "pathImg", "price", "deposit", "urlEquipmentTypeDetail")
 
 
 @blueprint.route("/equipementType")
 def equipemntType():
-<<<<<<< HEAD
-
-=======
->>>>>>> f4638bfc
     query = EquipmentType.query.all()
 
     data = EquipmentTypeSchema(many=True).dump(query)
