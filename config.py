import os
from os import environ

FLASK_ENV = environ.get('FLASK_ENV')
FLASK_DEBUG = environ.get('FLASK_DEBUG')

# To generate a new secret key:
# >>> import random, string
# >>> "".join([random.choice(string.printable) for _ in range(24)])
SECRET_KEY = environ.get('SECRET_KEY') or "'@GU^CpusZ0G2\"`=^QAt\rF]|('"

# Password for admin account
ADMINPWD = environ.get('ADMINPWD') or "foobar2"

# User/password for accessing extranet API
default_wsdl = 'https://extranet-clubalpin.com/app/soap/extranet_pro.wsdl'
EXTRANET_WSDL = environ.get('EXTRANET_WSDL') or default_wsdl
EXTRANET_ACCOUNT_ID = environ.get('EXTRANET_ACCOUNT_ID')
EXTRANET_ACCOUNT_PWD = environ.get('EXTRANET_ACCOUNT_PWD')

# Database
basedir = os.path.abspath(os.path.dirname(__file__))
SQLALCHEMY_DATABASE_URI = 'sqlite:///' + os.path.join(basedir, 'app.db')
SQLALCHEMY_TRACK_MODIFICATIONS = False

# Page information
MOTTO = "L'esprit Club Alpin"
TITLE = "Collectives CAF Annecy" 
LOGO = "caf/caf-gris.png" 
#FAVICON= "img/icon/favicon.ico"
FAVICON = "caf/favicon.ico"

# Event type:
TYPES = {
    0: {"short": "none",             "name": "Non classé"},
    1: {"short": "ski_alpin",        "name": "Ski alpin"},
    2: {"short": "escalade",         "name": "Escalade"},
    3: {"short": "ski_rando",        "name": "Ski de randonnée"},
    4: {"short": "trail",            "name": "Trail"},
    5: {"short": "canyon",           "name": "Canyoning"},
    6: {"short": "raquette",         "name": "Raquette"},
    7: {"short": "snow_rando",       "name": "Snow de randonnée"},
    8: {"short": "cascade_glace",    "name": "Cascade de glace"},
}

<<<<<<< HEAD
=======
# Password for admin account
ADMINPWD="foobar2"

# Timezone to use for time comparisons
TZ_NAME = 'Europe/Paris'

>>>>>>> 32f92283
# Technical stuff
UPLOADED_PHOTOS_DEST = os.path.join(basedir,
                                    "collectives/static/uploads")
UPLOADED_AVATARS_DEST = os.path.join(basedir,
                                     "collectives/static/uploads/avatars")

ALLOWED_EXTENSIONS = {'png', 'jpg', 'jpeg', 'gif'}

<<<<<<< HEAD
IMAGES_CACHE = os.path.join(basedir, "collectives/static/uploads/cache")
IMAGES_PATH = ["static/uploads", "static/uploads/avatars"]
=======
IMAGES_CACHE=os.path.join(basedir, "collectives/static/uploads/cache")
IMAGES_PATH=["static/uploads", "static/uploads/avatars"]


DESCRIPTION_TEMPLATE="""{
    \"ops\":[
        {
            \"insert\":\"ITINERAIRE: \"
        },
        {
            \"attributes\":{
                \"header\":2
            },
            \"insert\":\"\\n\"
        },
        {
            \"insert\":\"\\nAltitude max.:  \"
        },
        {
            \"attributes\":{
                \"header\":2
            },
            \"insert\":\"\\n\"
        },
        {
            \"insert\":\"∆+:  \"
        },
        {
            \"attributes\":{
                \"header\":2
            },
            \"insert\":\"\\n\"
        },
        {
            \"insert\":\"Cotation: \"
        },
        {
            \"attributes\":{
                \"header\":2
            },
            \"insert\":\"\\n\"
        },
        {
            \"insert\":\"\\nLIEU ET HEURE DE DEPART: \"
        },
        {
            \"attributes\":{
                \"header\":2
            },
            \"insert\":\"\\n\"
        },
        {
            \"insert\":\"\\nMATERIEL REQUIS:\"
        },
        {
            \"attributes\":{
                \"header\":2
            },
            \"insert\":\"\\n\"
        },
        {
            \"insert\":\"Equipement1\"
        },
        {
            \"attributes\":{
                \"list\":\"bullet\"
            },
            \"insert\":\"\\n\"
        },
        {
            \"insert\":\"Equipement2\"
        },
        {
            \"attributes\":{
                \"list\":\"bullet\"
            },
            \"insert\":\"\\n\"
        }
    ]
}"""
>>>>>>> 32f92283
<|MERGE_RESOLUTION|>--- conflicted
+++ resolved
@@ -14,6 +14,7 @@
 
 # User/password for accessing extranet API
 default_wsdl = 'https://extranet-clubalpin.com/app/soap/extranet_pro.wsdl'
+EXTRANET_DISABLE = environ.get('EXTRANET_DISABLE') 
 EXTRANET_WSDL = environ.get('EXTRANET_WSDL') or default_wsdl
 EXTRANET_ACCOUNT_ID = environ.get('EXTRANET_ACCOUNT_ID')
 EXTRANET_ACCOUNT_PWD = environ.get('EXTRANET_ACCOUNT_PWD')
@@ -30,6 +31,9 @@
 #FAVICON= "img/icon/favicon.ico"
 FAVICON = "caf/favicon.ico"
 
+# Timezone to use for time comparisons
+TZ_NAME = 'Europe/Paris'
+
 # Event type:
 TYPES = {
     0: {"short": "none",             "name": "Non classé"},
@@ -43,15 +47,6 @@
     8: {"short": "cascade_glace",    "name": "Cascade de glace"},
 }
 
-<<<<<<< HEAD
-=======
-# Password for admin account
-ADMINPWD="foobar2"
-
-# Timezone to use for time comparisons
-TZ_NAME = 'Europe/Paris'
-
->>>>>>> 32f92283
 # Technical stuff
 UPLOADED_PHOTOS_DEST = os.path.join(basedir,
                                     "collectives/static/uploads")
@@ -60,12 +55,8 @@
 
 ALLOWED_EXTENSIONS = {'png', 'jpg', 'jpeg', 'gif'}
 
-<<<<<<< HEAD
 IMAGES_CACHE = os.path.join(basedir, "collectives/static/uploads/cache")
 IMAGES_PATH = ["static/uploads", "static/uploads/avatars"]
-=======
-IMAGES_CACHE=os.path.join(basedir, "collectives/static/uploads/cache")
-IMAGES_PATH=["static/uploads", "static/uploads/avatars"]
 
 
 DESCRIPTION_TEMPLATE="""{
@@ -143,5 +134,4 @@
             \"insert\":\"\\n\"
         }
     ]
-}"""
->>>>>>> 32f92283
+}"""