--- conflicted
+++ resolved
@@ -31,10 +31,6 @@
 SQLALCHEMY_TRACK_MODIFICATIONS = False
 
 # Page information
-<<<<<<< HEAD
-MOTTO = "L'esprit Club Alpin"
-=======
->>>>>>> 04646464
 TITLE = "Collectives CAF Annecy"
 LOGO = "caf/caf-gris.png"
 #FAVICON= "img/icon/favicon.ico"
